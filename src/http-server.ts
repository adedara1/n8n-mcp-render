#!/usr/bin/env node
/**
 * Fixed HTTP server for n8n-MCP that properly handles StreamableHTTPServerTransport initialization
 * This implementation ensures the transport is properly initialized before handling requests
 */
import express from 'express';
import { Server } from '@modelcontextprotocol/sdk/server/index.js';
import { DEFAULT_NEGOTIATED_PROTOCOL_VERSION } from '@modelcontextprotocol/sdk/types.js';
import { n8nDocumentationToolsFinal } from './mcp/tools';
import { n8nManagementTools } from './mcp/tools-n8n-manager';
import { N8NDocumentationMCPServer } from './mcp/server';
import { logger } from './utils/logger';
import { PROJECT_VERSION } from './utils/version';
import { isN8nApiConfigured } from './config/n8n-api';
import dotenv from 'dotenv';
import { readFileSync } from 'fs';
import { getStartupBaseUrl, formatEndpointUrls, detectBaseUrl } from './utils/url-detector';
import { 
  negotiateProtocolVersion, 
  logProtocolNegotiation,
  N8N_PROTOCOL_VERSION 
} from './utils/protocol-version';

dotenv.config();

let expressServer: any;
let authToken: string | null = null;

/**
 * Load auth token from environment variable or file
 */
export function loadAuthToken(): string | null {
  // First, try AUTH_TOKEN environment variable
  if (process.env.AUTH_TOKEN) {
    logger.info('Using AUTH_TOKEN from environment variable');
    return process.env.AUTH_TOKEN;
  }
  
  // Then, try AUTH_TOKEN_FILE
  if (process.env.AUTH_TOKEN_FILE) {
    try {
      const token = readFileSync(process.env.AUTH_TOKEN_FILE, 'utf-8').trim();
      logger.info(`Loaded AUTH_TOKEN from file: ${process.env.AUTH_TOKEN_FILE}`);
      return token;
    } catch (error) {
      logger.error(`Failed to read AUTH_TOKEN_FILE: ${process.env.AUTH_TOKEN_FILE}`, error);
      console.error(`ERROR: Failed to read AUTH_TOKEN_FILE: ${process.env.AUTH_TOKEN_FILE}`);
      console.error(error instanceof Error ? error.message : 'Unknown error');
      return null;
    }
  }
  
  return null;
}

/**
 * Validate required environment variables
 */
function validateEnvironment() {
  // Load auth token from env var or file
  authToken = loadAuthToken();
  
  if (!authToken || authToken.trim() === '') {
    logger.error('No authentication token found or token is empty');
    console.error('ERROR: AUTH_TOKEN is required for HTTP mode and cannot be empty');
    console.error('Set AUTH_TOKEN environment variable or AUTH_TOKEN_FILE pointing to a file containing the token');
    console.error('Generate AUTH_TOKEN with: openssl rand -base64 32');
    process.exit(1);
  }
  
  // Update authToken to trimmed version
  authToken = authToken.trim();
  
  if (authToken.length < 32) {
    logger.warn('AUTH_TOKEN should be at least 32 characters for security');
    console.warn('WARNING: AUTH_TOKEN should be at least 32 characters for security');
  }
  
  // Check for default token and show prominent warnings
  if (authToken === 'REPLACE_THIS_AUTH_TOKEN_32_CHARS_MIN_abcdefgh') {
    logger.warn('⚠️ SECURITY WARNING: Using default AUTH_TOKEN - CHANGE IMMEDIATELY!');
    logger.warn('Generate secure token with: openssl rand -base64 32');
    
    // Only show console warnings in HTTP mode
    if (process.env.MCP_MODE === 'http') {
      console.warn('\n⚠️  SECURITY WARNING ⚠️');
      console.warn('Using default AUTH_TOKEN - CHANGE IMMEDIATELY!');
      console.warn('Generate secure token: openssl rand -base64 32');
      console.warn('Update via Railway dashboard environment variables\n');
    }
  }
}

/**
 * Graceful shutdown handler
 */
async function shutdown() {
  logger.info('Shutting down HTTP server...');
  console.log('Shutting down HTTP server...');
  
  if (expressServer) {
    expressServer.close(() => {
      logger.info('HTTP server closed');
      console.log('HTTP server closed');
      process.exit(0);
    });
    
    setTimeout(() => {
      logger.error('Forced shutdown after timeout');
      process.exit(1);
    }, 10000);
  } else {
    process.exit(0);
  }
}

export async function startFixedHTTPServer() {
  validateEnvironment();
  
  const app = express();
  
  // Configure trust proxy for correct IP logging behind reverse proxies
  const trustProxy = process.env.TRUST_PROXY ? Number(process.env.TRUST_PROXY) : 0;
  if (trustProxy > 0) {
    app.set('trust proxy', trustProxy);
    logger.info(`Trust proxy enabled with ${trustProxy} hop(s)`);
  }
  
  // CRITICAL: Don't use any body parser - StreamableHTTPServerTransport needs raw stream
  
  // Security headers
  app.use((req, res, next) => {
    res.setHeader('X-Content-Type-Options', 'nosniff');
    res.setHeader('X-Frame-Options', 'DENY');
    res.setHeader('X-XSS-Protection', '1; mode=block');
    res.setHeader('Strict-Transport-Security', 'max-age=31536000; includeSubDomains');
    next();
  });
  
  // CORS configuration
  app.use((req, res, next) => {
    const allowedOrigin = process.env.CORS_ORIGIN || '*';
    res.setHeader('Access-Control-Allow-Origin', allowedOrigin);
    res.setHeader('Access-Control-Allow-Methods', 'POST, GET, OPTIONS');
    res.setHeader('Access-Control-Allow-Headers', 'Content-Type, Authorization, Accept');
    res.setHeader('Access-Control-Max-Age', '86400');
    
    if (req.method === 'OPTIONS') {
      res.sendStatus(204);
      return;
    }
    next();
  });
  
  // Request logging
  app.use((req, res, next) => {
    logger.info(`${req.method} ${req.path}`, {
      ip: req.ip,
      userAgent: req.get('user-agent'),
      contentLength: req.get('content-length')
    });
    next();
  });
  
  // Create a single persistent MCP server instance
  const mcpServer = new N8NDocumentationMCPServer();
  logger.info('Created persistent MCP server instance');

  // Root endpoint with API information
  app.get('/', (req, res) => {
    const port = parseInt(process.env.PORT || '3000');
    const host = process.env.HOST || '0.0.0.0';
    const baseUrl = detectBaseUrl(req, host, port);
    const endpoints = formatEndpointUrls(baseUrl);
    
    res.json({
      name: 'n8n Documentation MCP Server',
      version: PROJECT_VERSION,
      description: 'Model Context Protocol server providing comprehensive n8n node documentation and workflow management',
      endpoints: {
        health: {
          url: endpoints.health,
          method: 'GET',
          description: 'Health check and status information'
        },
        mcp: {
          url: endpoints.mcp,
          method: 'GET/POST',
          description: 'MCP endpoint - GET for info, POST for JSON-RPC'
        }
      },
      authentication: {
        type: 'Bearer Token',
        header: 'Authorization: Bearer <token>',
        required_for: ['POST /mcp']
      },
      documentation: 'https://github.com/czlonkowski/n8n-mcp'
    });
  });

  // Health check endpoint
  app.get('/health', (req, res) => {
    res.json({ 
      status: 'ok', 
      mode: 'http-fixed',
      version: PROJECT_VERSION,
      uptime: Math.floor(process.uptime()),
      memory: {
        used: Math.round(process.memoryUsage().heapUsed / 1024 / 1024),
        total: Math.round(process.memoryUsage().heapTotal / 1024 / 1024),
        unit: 'MB'
      },
      timestamp: new Date().toISOString()
    });
  });

  // Version endpoint
  app.get('/version', (req, res) => {
    res.json({ 
      version: PROJECT_VERSION,
      buildTime: new Date().toISOString(),
      tools: n8nDocumentationToolsFinal.map(t => t.name),
      commit: process.env.GIT_COMMIT || 'unknown'
    });
  });

  // Test tools endpoint
  app.get('/test-tools', async (req, res) => {
    try {
      const result = await mcpServer.executeTool('get_node_essentials', { nodeType: 'nodes-base.httpRequest' });
      res.json({ status: 'ok', hasData: !!result, toolCount: n8nDocumentationToolsFinal.length });
    } catch (error) {
      res.json({ status: 'error', message: error instanceof Error ? error.message : 'Unknown error' });
    }
  });
  
  // MCP information endpoint (no auth required for discovery)
  app.get('/mcp', (req, res) => {
    res.json({
      description: 'n8n Documentation MCP Server',
      version: PROJECT_VERSION,
      endpoints: {
        mcp: {
          method: 'POST',
          path: '/mcp',
          description: 'Main MCP JSON-RPC endpoint',
          authentication: 'Bearer token required'
        },
        health: {
          method: 'GET',
          path: '/health',
          description: 'Health check endpoint',
          authentication: 'None'
        },
        root: {
          method: 'GET',
          path: '/',
          description: 'API information',
          authentication: 'None'
        }
      },
      documentation: 'https://github.com/czlonkowski/n8n-mcp'
    });
  });

  // Main MCP endpoint - handle each request with custom transport handling
  app.post('/mcp', async (req: express.Request, res: express.Response): Promise<void> => {
    const startTime = Date.now();
    
    // Enhanced authentication check with specific logging
    const authHeader = req.headers.authorization;
    
    // Check if Authorization header is missing
    if (!authHeader) {
      logger.warn('Authentication failed: Missing Authorization header', { 
        ip: req.ip,
        userAgent: req.get('user-agent'),
        reason: 'no_auth_header'
      });
      res.status(401).json({ 
        jsonrpc: '2.0',
        error: {
          code: -32001,
          message: 'Unauthorized'
        },
        id: null
      });
      return;
    }
    
    // Check if Authorization header has Bearer prefix
    if (!authHeader.startsWith('Bearer ')) {
      logger.warn('Authentication failed: Invalid Authorization header format (expected Bearer token)', { 
        ip: req.ip,
        userAgent: req.get('user-agent'),
        reason: 'invalid_auth_format',
        headerPrefix: authHeader.substring(0, Math.min(authHeader.length, 10)) + '...'  // Log first 10 chars for debugging
      });
      res.status(401).json({ 
        jsonrpc: '2.0',
        error: {
          code: -32001,
          message: 'Unauthorized'
        },
        id: null
      });
      return;
    }
    
    // Extract token and trim whitespace
    const token = authHeader.slice(7).trim();
    
    // Check if token matches
    if (token !== authToken) {
      logger.warn('Authentication failed: Invalid token', { 
        ip: req.ip,
        userAgent: req.get('user-agent'),
        reason: 'invalid_token'
      });
      res.status(401).json({ 
        jsonrpc: '2.0',
        error: {
          code: -32001,
          message: 'Unauthorized'
        },
        id: null
      });
      return;
    }
    
    try {
      // Instead of using StreamableHTTPServerTransport, we'll handle the request directly
      // This avoids the initialization issues with the transport
      
      // Collect the raw body
      let body = '';
      req.on('data', chunk => {
        body += chunk.toString();
      });
      
      req.on('end', async () => {
        try {
          const jsonRpcRequest = JSON.parse(body);
          logger.debug('Received JSON-RPC request:', { method: jsonRpcRequest.method });
          
          // Handle the request based on method
          let response;
          
          switch (jsonRpcRequest.method) {
            case 'initialize':
              // Negotiate protocol version for this client/request
              const negotiationResult = negotiateProtocolVersion(
                jsonRpcRequest.params?.protocolVersion,
                jsonRpcRequest.params?.clientInfo,
                req.get('user-agent'),
                req.headers
              );
              
              logProtocolNegotiation(negotiationResult, logger, 'HTTP_SERVER_INITIALIZE');
              
              response = {
                jsonrpc: '2.0',
                result: {
<<<<<<< HEAD
                  protocolVersion: negotiationResult.version,
=======
                  protocolVersion: DEFAULT_NEGOTIATED_PROTOCOL_VERSION,
>>>>>>> 54e09c96
                  capabilities: {
                    tools: {},
                    resources: {}
                  },
                  serverInfo: {
                    name: 'n8n-documentation-mcp',
                    version: PROJECT_VERSION
                  }
                },
                id: jsonRpcRequest.id
              };
              break;
              
            case 'tools/list':
              // Use the proper tool list that includes management tools when configured
              const tools = [...n8nDocumentationToolsFinal];
              
              // Add management tools if n8n API is configured
              if (isN8nApiConfigured()) {
                tools.push(...n8nManagementTools);
              }
              
              response = {
                jsonrpc: '2.0',
                result: {
                  tools
                },
                id: jsonRpcRequest.id
              };
              break;
              
            case 'tools/call':
              // Delegate to the MCP server
              const toolName = jsonRpcRequest.params?.name;
              const toolArgs = jsonRpcRequest.params?.arguments || {};
              
              try {
                const result = await mcpServer.executeTool(toolName, toolArgs);
                response = {
                  jsonrpc: '2.0',
                  result: {
                    content: [
                      {
                        type: 'text',
                        text: JSON.stringify(result, null, 2)
                      }
                    ]
                  },
                  id: jsonRpcRequest.id
                };
              } catch (error) {
                response = {
                  jsonrpc: '2.0',
                  error: {
                    code: -32603,
                    message: `Error executing tool ${toolName}: ${error instanceof Error ? error.message : 'Unknown error'}`
                  },
                  id: jsonRpcRequest.id
                };
              }
              break;
              
            default:
              response = {
                jsonrpc: '2.0',
                error: {
                  code: -32601,
                  message: `Method not found: ${jsonRpcRequest.method}`
                },
                id: jsonRpcRequest.id
              };
          }
          
          // Send response
          res.setHeader('Content-Type', 'application/json');
          res.json(response);
          
          const duration = Date.now() - startTime;
          logger.info('MCP request completed', { 
            duration,
            method: jsonRpcRequest.method 
          });
        } catch (error) {
          logger.error('Error processing request:', error);
          res.status(400).json({
            jsonrpc: '2.0',
            error: {
              code: -32700,
              message: 'Parse error',
              data: error instanceof Error ? error.message : 'Unknown error'
            },
            id: null
          });
        }
      });
    } catch (error) {
      logger.error('MCP request error:', error);
      
      if (!res.headersSent) {
        res.status(500).json({ 
          jsonrpc: '2.0',
          error: {
            code: -32603,
            message: 'Internal server error',
            data: process.env.NODE_ENV === 'development' 
              ? (error as Error).message 
              : undefined
          },
          id: null
        });
      }
    }
  });
  
  // 404 handler
  app.use((req, res) => {
    res.status(404).json({ 
      error: 'Not found',
      message: `Cannot ${req.method} ${req.path}`
    });
  });
  
  // Error handler
  app.use((err: any, req: express.Request, res: express.Response, next: express.NextFunction) => {
    logger.error('Express error handler:', err);
    
    if (!res.headersSent) {
      res.status(500).json({ 
        jsonrpc: '2.0',
        error: {
          code: -32603,
          message: 'Internal server error',
          data: process.env.NODE_ENV === 'development' ? err.message : undefined
        },
        id: null
      });
    }
  });
  
  const port = parseInt(process.env.PORT || '3000');
  const host = process.env.HOST || '0.0.0.0';
  
  expressServer = app.listen(port, host, () => {
    logger.info(`n8n MCP Fixed HTTP Server started`, { port, host });
    
    // Detect the base URL using our utility
    const baseUrl = getStartupBaseUrl(host, port);
    const endpoints = formatEndpointUrls(baseUrl);
    
    console.log(`n8n MCP Fixed HTTP Server running on ${host}:${port}`);
    console.log(`Health check: ${endpoints.health}`);
    console.log(`MCP endpoint: ${endpoints.mcp}`);
    console.log('\nPress Ctrl+C to stop the server');
    
    // Start periodic warning timer if using default token
    if (authToken === 'REPLACE_THIS_AUTH_TOKEN_32_CHARS_MIN_abcdefgh') {
      setInterval(() => {
        logger.warn('⚠️ Still using default AUTH_TOKEN - security risk!');
        if (process.env.MCP_MODE === 'http') {
          console.warn('⚠️ REMINDER: Still using default AUTH_TOKEN - please change it!');
        }
      }, 300000); // Every 5 minutes
    }
    
    if (process.env.BASE_URL || process.env.PUBLIC_URL) {
      console.log(`\nPublic URL configured: ${baseUrl}`);
    } else if (process.env.TRUST_PROXY && Number(process.env.TRUST_PROXY) > 0) {
      console.log(`\nNote: TRUST_PROXY is enabled. URLs will be auto-detected from proxy headers.`);
    }
  });
  
  // Handle errors
  expressServer.on('error', (error: any) => {
    if (error.code === 'EADDRINUSE') {
      logger.error(`Port ${port} is already in use`);
      console.error(`ERROR: Port ${port} is already in use`);
      process.exit(1);
    } else {
      logger.error('Server error:', error);
      console.error('Server error:', error);
      process.exit(1);
    }
  });
  
  // Graceful shutdown handlers
  process.on('SIGTERM', shutdown);
  process.on('SIGINT', shutdown);
  
  // Handle uncaught errors
  process.on('uncaughtException', (error) => {
    logger.error('Uncaught exception:', error);
    console.error('Uncaught exception:', error);
    shutdown();
  });
  
  process.on('unhandledRejection', (reason, promise) => {
    logger.error('Unhandled rejection:', reason);
    console.error('Unhandled rejection at:', promise, 'reason:', reason);
    shutdown();
  });
}

// Make executeTool public on the server
declare module './mcp/server' {
  interface N8NDocumentationMCPServer {
    executeTool(name: string, args: any): Promise<any>;
  }
}

// Start if called directly
// Check if this file is being run directly (not imported)
// In ES modules, we check import.meta.url against process.argv[1]
// But since we're transpiling to CommonJS, we use the require.main check
if (typeof require !== 'undefined' && require.main === module) {
  startFixedHTTPServer().catch(error => {
    logger.error('Failed to start Fixed HTTP server:', error);
    console.error('Failed to start Fixed HTTP server:', error);
    process.exit(1);
  });
}<|MERGE_RESOLUTION|>--- conflicted
+++ resolved
@@ -361,11 +361,7 @@
               response = {
                 jsonrpc: '2.0',
                 result: {
-<<<<<<< HEAD
-                  protocolVersion: negotiationResult.version,
-=======
                   protocolVersion: DEFAULT_NEGOTIATED_PROTOCOL_VERSION,
->>>>>>> 54e09c96
                   capabilities: {
                     tools: {},
                     resources: {}
