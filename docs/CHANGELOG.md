# Changelog

All notable changes to this project will be documented in this file.

The format is based on [Keep a Changelog](https://keepachangelog.com/en/1.0.0/),
and this project adheres to [Semantic Versioning](https://semver.org/spec/v2.0.0.html).

## [Unreleased]

<<<<<<< HEAD
## [2.10.7] - 2025-08-26

### Updated
- **n8n Dependencies**: Updated to latest stable versions
  - n8n: 1.106.3 → 1.108.1
  - n8n-core: 1.105.3 → 1.107.1
  - n8n-workflow: 1.103.3 → 1.105.0
  - @n8n/n8n-nodes-langchain: 1.105.3 → 1.107.0
- **Node Database**: Rebuilt with 535 nodes from n8n v1.108.1
=======
## [2.10.5] - 2025-08-20

### Updated
- **n8n Dependencies**: Updated to latest versions for compatibility and new features
  - n8n: 1.106.3 → 1.107.4
  - n8n-core: 1.105.3 → 1.106.2
  - n8n-workflow: 1.103.3 → 1.104.1
  - @n8n/n8n-nodes-langchain: 1.105.3 → 1.106.2
- **Node Database**: Rebuilt with 535 nodes from updated n8n packages
>>>>>>> cac43ed3
- All tests passing with updated dependencies

## [2.10.4] - 2025-08-12

### Updated
- **n8n Dependencies**: Updated to latest versions for compatibility and new features
  - n8n: 1.105.2 → 1.106.3
  - n8n-core: 1.104.1 → 1.105.3
  - n8n-workflow: 1.102.1 → 1.103.3
  - @n8n/n8n-nodes-langchain: 1.104.1 → 1.105.3
- **Node Database**: Rebuilt with 535 nodes from updated n8n packages
- All 1,728 tests passing with updated dependencies

## [2.10.3] - 2025-08-07

### Fixed
- **Validation System Robustness**: Fixed multiple critical validation issues affecting AI agents and workflow validation (fixes #58, #68, #70, #73)
  - **Issue #73**: Fixed `validate_node_minimal` crash when config is undefined
    - Added safe property access with optional chaining (`config?.resource`)
    - Tool now handles undefined, null, and malformed configs gracefully
  - **Issue #58**: Fixed `validate_node_operation` crash on invalid nodeType
    - Added type checking before calling string methods
    - Prevents "Cannot read properties of undefined (reading 'replace')" error
  - **Issue #70**: Fixed validation profile settings being ignored
    - Extended profile parameter to all validation phases (nodes, connections, expressions)
    - Added Sticky Notes filtering to reduce false positives
    - Enhanced cycle detection to allow legitimate loops (SplitInBatches)
  - **Issue #68**: Added error recovery suggestions for AI agents
    - New `addErrorRecoverySuggestions()` method provides actionable recovery steps
    - Categorizes errors and suggests specific fixes for each type
    - Helps AI agents self-correct when validation fails

### Added
- **Input Validation System**: Comprehensive validation for all MCP tool inputs
  - Created `validation-schemas.ts` with custom validation utilities
  - No external dependencies - pure TypeScript implementation
  - Tool-specific validation schemas for all MCP tools
  - Clear error messages with field-level details
- **Enhanced Cycle Detection**: Improved detection of legitimate loops vs actual cycles
  - Recognizes SplitInBatches loop patterns as valid
  - Reduces false positive cycle warnings
- **Comprehensive Test Suite**: Added 16 tests covering all validation fixes
  - Tests for crash prevention with malformed inputs
  - Tests for profile behavior across validation phases
  - Tests for error recovery suggestions
  - Tests for legitimate loop patterns

### Enhanced
- **Validation Profiles**: Now consistently applied across all validation phases
  - `minimal`: Reduces warnings for basic validation
  - `runtime`: Standard validation for production workflows
  - `ai-friendly`: Optimized for AI agent workflow creation
  - `strict`: Maximum validation for critical workflows
- **Error Messages**: More helpful and actionable for both humans and AI agents
  - Specific recovery suggestions for common errors
  - Clear guidance on fixing validation issues
  - Examples of correct configurations

## [2.10.2] - 2025-08-05

### Updated
- **n8n Dependencies**: Updated to latest versions for compatibility and new features
  - n8n: 1.104.1 → 1.105.2
  - n8n-core: 1.103.1 → 1.104.1
  - n8n-workflow: 1.101.0 → 1.102.1
  - @n8n/n8n-nodes-langchain: 1.103.1 → 1.104.1
- **Node Database**: Rebuilt with 534 nodes from updated n8n packages
- **Template Library**: Fetched 499 workflow templates from the last 12 months
  - Templates are filtered to include only those created or updated within the past year
  - This ensures the template library contains fresh and actively maintained workflows
- All 1,620 tests passing with updated dependencies

## [2.10.1] - 2025-08-02

### Fixed
- **Memory Leak in SimpleCache**: Fixed critical memory leak causing MCP server connection loss after several hours (fixes #118)
  - Added proper timer cleanup in `SimpleCache.destroy()` method
  - Updated MCP server shutdown to clean up cache timers
  - Enhanced HTTP server error handling with transport error handlers
  - Fixed event listener cleanup to prevent accumulation
  - Added comprehensive test coverage for memory leak prevention

## [2.10.0] - 2025-08-02

### Added
- **Automated Release System**: Complete CI/CD pipeline for automated releases on version bump
  - GitHub Actions workflow (`.github/workflows/release.yml`) with 7 coordinated jobs
  - Automatic version detection and changelog extraction
  - Multi-artifact publishing: GitHub releases, NPM package, Docker images
  - Interactive release preparation tool (`npm run prepare:release`)
  - Comprehensive release testing tool (`npm run test:release-automation`)
  - Full documentation in `docs/AUTOMATED_RELEASES.md`
  - Zero-touch releases: version bump → automatic everything

### Security
- **CI/CD Security Enhancements**:
  - Replaced deprecated `actions/create-release@v1` with secure `gh` CLI
  - Fixed git checkout vulnerability using safe `git show` commands
  - Fixed command injection risk using proper argument arrays
  - Added concurrency control to prevent simultaneous releases
  - Added disk space checks before resource-intensive operations
  - Implemented confirmation gates for destructive operations

### Changed
- **Dockerfile Consolidation**: Removed redundant `Dockerfile.n8n` in favor of single optimized `Dockerfile`
  - n8n packages are not required at runtime for N8N_MODE functionality
  - Standard image works perfectly with `N8N_MODE=true` environment variable
  - Reduces build complexity and maintenance overhead
  - Image size reduced by 500MB+ (no unnecessary n8n packages)
  - Build time improved from 8+ minutes to 1-2 minutes

### Added (CI/CD Features)
- **Developer Tools**:
  - `scripts/prepare-release.js`: Interactive guided release tool
  - `scripts/test-release-automation.js`: Validates entire release setup
  - `scripts/extract-changelog.js`: Modular changelog extraction
- **Release Automation Features**:
  - NPM publishing with 3-retry mechanism for network resilience
  - Multi-platform Docker builds (amd64, arm64)
  - Semantic version validation and prerelease detection
  - Automatic documentation badge updates
  - Runtime-optimized NPM package (8 deps vs 50+, ~50MB vs 1GB+)

### Fixed
- Fixed missing `axios` dependency in `package.runtime.json` causing Docker build failures

## [2.9.1] - 2025-08-02

### Fixed
- **Fixed Collection Validation**: Fixed critical issue where AI agents created invalid fixedCollection structures causing "propertyValues[itemName] is not iterable" error (fixes #90)
  - Created generic `FixedCollectionValidator` utility class that handles 12 different node types
  - Validates and auto-fixes common AI-generated patterns for Switch, If, Filter nodes
  - Extended support to Summarize, Compare Datasets, Sort, Aggregate, Set, HTML, HTTP Request, and Airtable nodes
  - Added comprehensive test coverage with 19 tests for all affected node types
  - Provides clear error messages and automatic structure corrections
- **TypeScript Type Safety**: Improved type safety in fixed collection validator
  - Replaced all `any` types with proper TypeScript types (`NodeConfig`, `NodeConfigValue`)
  - Added type guards for safe property access
  - Fixed potential memory leak in `getAllPatterns` by creating deep copies
  - Added circular reference protection using `WeakSet` in structure traversal
- **Node Type Normalization**: Fixed inconsistent node type casing
  - Normalized `compareDatasets` to `comparedatasets` and `httpRequest` to `httprequest`
  - Ensures consistent node type handling across all validation tools
  - Maintains backward compatibility with existing workflows

### Enhanced
- **Code Review Improvements**: Addressed all code review feedback
  - Made output keys deterministic by removing `Math.random()` usage
  - Improved error handling with comprehensive null/undefined/array checks
  - Enhanced memory safety with proper object cloning
  - Added protection against circular references in configuration objects

### Testing
- **Comprehensive Test Coverage**: Added extensive tests for fixedCollection validation
  - 19 tests covering all 12 affected node types
  - Tests for edge cases including empty configs, non-object values, and circular references
  - Real-world AI agent pattern tests based on actual ChatGPT/Claude generated configs
  - Version compatibility tests across all validation profiles
  - TypeScript compilation tests ensuring type safety

## [2.9.0] - 2025-08-01

### Added
- **n8n Integration with MCP Client Tool Support**: Complete n8n integration enabling n8n-mcp to run as MCP server within n8n workflows
  - Full compatibility with n8n's MCP Client Tool node
  - Dedicated n8n mode (`N8N_MODE=true`) for optimized operation
  - Workflow examples and n8n-friendly tool descriptions
  - Quick deployment script (`deploy/quick-deploy-n8n.sh`) for easy setup
  - Docker configuration specifically for n8n deployment (`Dockerfile.n8n`, `docker-compose.n8n.yml`)
  - Test scripts for n8n integration (`test-n8n-integration.sh`, `test-n8n-mode.sh`)
- **n8n Deployment Documentation**: Comprehensive guide for deploying n8n-MCP with n8n (`docs/N8N_DEPLOYMENT.md`)
  - Local testing instructions using `/scripts/test-n8n-mode.sh`
  - Production deployment with Docker Compose
  - Cloud deployment guide for Hetzner, AWS, and other providers
  - n8n MCP Client Tool setup and configuration
  - Troubleshooting section with common issues and solutions
- **Protocol Version Negotiation**: Intelligent client detection for n8n compatibility
  - Automatically detects n8n clients and uses protocol version 2024-11-05
  - Standard MCP clients get the latest version (2025-03-26)
  - Improves compatibility with n8n's MCP Client Tool node
  - Comprehensive protocol negotiation test suite
- **Comprehensive Parameter Validation**: Enhanced validation for all MCP tools
  - Clear, user-friendly error messages for invalid parameters
  - Numeric parameter conversion and edge case handling
  - 52 new parameter validation tests
  - Consistent error format across all tools
- **Session Management**: Improved session handling with comprehensive test coverage
  - Fixed memory leak potential with async cleanup
  - Better connection close handling
  - Enhanced session management tests
- **Dynamic README Version Badge**: Made version badge update automatically from package.json
  - Added `update-readme-version.js` script
  - Enhanced `sync-runtime-version.js` to update README badges
  - Version badge now stays in sync during publish workflow

### Fixed
- **Docker Build Optimization**: Fixed Dockerfile.n8n using wrong dependencies
  - Now uses `package.runtime.json` instead of full `package.json`
  - Reduces build time from 13+ minutes to 1-2 minutes
  - Fixes ARM64 build failures due to network timeouts
  - Reduces image size from ~1.5GB to ~280MB
- **CI Test Failures**: Resolved Docker entrypoint permission issues
  - Updated tests to accept dynamic UID range (10000-59999)
  - Enhanced lock file creation with better error recovery
  - Fixed TypeScript lint errors in test files
  - Fixed flaky performance tests with deterministic versions
- **Schema Validation Issues**: Fixed n8n nested output format compatibility
  - Added validation for n8n's nested output workaround
  - Fixed schema validation errors with n8n MCP Client Tool
  - Enhanced error sanitization for production environments

### Changed
- **Memory Management**: Improved session cleanup to prevent memory leaks
- **Error Handling**: Enhanced error sanitization for production environments
- **Docker Security**: Using unpredictable UIDs/GIDs (10000-59999 range) for better security
- **CI/CD Configuration**: Made codecov patch coverage informational to prevent CI failures on infrastructure code
- **Test Scripts**: Enhanced with Docker auto-installation and better user experience
  - Added colored output and progress indicators
  - Automatic Docker installation for multiple operating systems
  - n8n API key flow for management tools

### Security
- **Enhanced Docker Security**: Dynamic UID/GID generation for containers
- **Error Sanitization**: Improved error messages to prevent information leakage
- **Permission Handling**: Better permission management for mounted volumes
- **Input Validation**: Comprehensive parameter validation prevents injection attacks

## [2.8.3] - 2025-07-31

### Fixed
- **Docker User Switching**: Fixed critical issue where user switching was completely broken in Alpine Linux containers
  - Added `su-exec` package for proper privilege dropping in Alpine containers
  - Fixed broken shell command in entrypoint that used invalid `exec $*` syntax
  - Fixed non-existent `printf %q` command in Alpine's BusyBox shell
  - Rewrote user switching logic to properly exec processes with nodejs user
  - Fixed race condition in database initialization by ensuring lock directory exists
- **Docker Integration Tests**: Fixed failing tests due to Alpine Linux ps command behavior
  - Alpine's BusyBox ps shows numeric UIDs instead of usernames for non-system users
  - Tests now accept multiple possible values: "nodejs", "1001", or "1" (truncated)
  - Added proper process user verification instead of relying on docker exec output
  - Added demonstration test showing docker exec vs main process user context

### Security
- **Command Injection Prevention**: Added comprehensive input validation in n8n-mcp wrapper
  - Whitelist-based argument validation to prevent command injection
  - Only allows safe arguments: --port, --host, --verbose, --quiet, --help, --version
  - Rejects any arguments containing shell metacharacters or suspicious content
- **Database Initialization**: Added proper file locking to prevent race conditions
  - Uses flock for exclusive database initialization
  - Prevents multiple containers from corrupting database during simultaneous startup

### Testing
- **Docker Test Reliability**: Comprehensive fixes for CI environment compatibility
  - Added Docker image build step in test setup
  - Fixed environment variable visibility tests to check actual process environment
  - Fixed user switching tests to check real process user instead of docker exec context
  - All 18 Docker integration tests now pass reliably in CI

### Changed
- **Docker Base Image**: Updated su-exec installation in Dockerfile for proper user switching
- **Error Handling**: Improved error messages and logging in Docker entrypoint script

## [2.8.2] - 2025-07-31

### Added
- **Docker Configuration File Support**: Full support for JSON config files in Docker containers (fixes #105)
  - Parse JSON configuration files and safely export as environment variables
  - Support for `/app/config.json` mounting in Docker containers
  - Secure shell quoting to prevent command injection vulnerabilities
  - Dangerous environment variable blocking (PATH, LD_PRELOAD, etc.)
  - Key sanitization for invalid environment variable names
  - Support for all JSON data types with proper edge case handling

### Fixed
- **Docker Server Mode**: Fixed Docker image failing to start in server mode
  - Added `n8n-mcp serve` command support in Docker entrypoint
  - Properly set HTTP mode when `serve` command is used
  - Fixed missing n8n-mcp binary in Docker image

### Security
- **Command Injection Prevention**: Comprehensive security hardening for config parsing
  - Implemented POSIX-compliant shell quoting without using eval
  - Blocked dangerous environment variables that could affect system security
  - Added protection against shell metacharacters in configuration values
  - Sanitized configuration keys to prevent invalid shell variable names

### Testing
- **Docker Configuration Tests**: Added 53 comprehensive tests for Docker config support
  - Unit tests for config parsing, security, and edge cases
  - Integration tests for Docker entrypoint behavior
  - Tests for serve command transformation
  - Security-focused tests for injection prevention

### Documentation
- Updated Docker documentation with config file mounting examples
- Added troubleshooting guide for Docker configuration issues

## [2.8.0] - 2025-07-30

### Added
- **Enhanced Test Suite**: Expanded test coverage from 1,182 to 1,356 tests
  - **Unit Tests**: Increased from 933 to 1,107 tests across 44 files (was 30)
  - Added comprehensive edge case testing for all validators
  - Split large test files for better organization and maintainability
  - Added test documentation for common patterns and edge cases
  - Improved test factory patterns for better test data generation

### Fixed
- **All Test Failures**: Achieved 100% test pass rate (was 99.5%)
  - Fixed logger tests by properly setting DEBUG environment variable
  - Fixed MSW configuration tests with proper environment restoration
  - Fixed workflow validator tests by adding proper connections between nodes
  - Fixed TypeScript compilation errors with explicit type annotations
  - Fixed ValidationResult mocks to include all required properties
  - Fixed environment variable handling in tests for better isolation

### Enhanced
- **Test Organization**: Restructured test files for better maintainability
  - Split config-validator tests into 4 focused files: basic, edge-cases, node-specific, security
  - Added dedicated edge case test files for all validators
  - Improved test naming convention to "should X when Y" pattern
  - Better test isolation with proper setup/teardown

### Documentation
- **Test Documentation**: Added comprehensive test guides
  - Created test documentation files for common patterns
  - Updated test counts in README.md to reflect new test suite
  - Added edge case testing guidelines

### CI/CD
- **GitHub Actions**: Fixed permission issues
  - Added proper permissions for test, benchmark-pr, and publish workflows
  - Fixed status write permissions for benchmark comparisons
  - Note: Full permissions will take effect after merge to main branch

## [2.7.23] - 2025-07-30

### Added
- **Comprehensive Testing Infrastructure**: Implemented complete test suite with 1,182 tests
  - **933 Unit Tests** across 30 files covering all services, parsers, database, and MCP layers
  - **249 Integration Tests** across 14 files for MCP protocol, database operations, and error handling
  - **Test Framework**: Vitest with TypeScript, coverage reporting, parallel execution
  - **Mock Strategy**: MSW for API mocking, database mocks, MCP SDK test utilities
  - **CI/CD**: GitHub Actions workflow with automated testing on all PRs
  - **Test Coverage**: Infrastructure in place with lcov, html, and Codecov integration
  - **Performance Testing**: Environment-aware thresholds (CI vs local)
  - **Database Isolation**: Each test gets its own database for parallel execution

### Fixed
- **CI Test Failures**: Resolved all 115 initially failing integration tests
  - Fixed MCP response structure: `response.content[0].text` not `response[0].text`
  - Fixed `process.exit(0)` in test setup causing Vitest failures
  - Fixed database isolation issues for parallel test execution
  - Fixed environment-aware performance thresholds
  - Fixed MSW setup isolation preventing interference with unit tests
  - Fixed empty database handling in CI environment
  - Fixed TypeScript lint errors and strict mode compliance

### Enhanced
- **Test Architecture**: Complete rewrite for production readiness
  - Proper test isolation with no shared state
  - Comprehensive custom assertions for MCP responses
  - Test data generators and builders for complex scenarios
  - Environment configuration for test modes
  - VSCode integration for debugging
  - Meaningful test organization with AAA pattern

### Documentation
- **Testing Documentation**: Complete overhaul to reflect actual implementation
  - `docs/testing-architecture.md`: Comprehensive testing guide with real examples
  - Documented all 1,182 tests with distribution by component
  - Added lessons learned and common issues/solutions
  - Updated README with accurate test statistics and badges

### Maintenance
- **Cleanup**: Removed 53 development artifacts and test coordination files
  - Deleted temporary agent briefings and coordination documents
  - Updated .gitignore to prevent future accumulation
  - Cleaned up all `FIX_*.md` and `AGENT_*.md` files

## [2.7.22] - 2025-07-28

### Security
- **Docker base images**: Updated from Node.js 20 Alpine to Node.js 22 LTS Alpine
  - Addresses known vulnerabilities in older Alpine images
  - Provides better long-term support with Node.js 22 LTS (supported until April 2027)
  - All Dockerfiles updated: `Dockerfile`, `Dockerfile.railway`, `Dockerfile.test`
  - Docker Compose extractor service updated to use Node.js 22
  - Documentation updated to reflect new base image version

### Compatibility
- Tested and verified compatibility with Node.js 22 LTS
- All dependencies work correctly with the new Node.js version
- Docker builds complete successfully with improved security posture

## [2.7.21] - 2025-07-23

### Updated
- **n8n Dependencies**: Updated to latest versions for compatibility and new features
  - n8n: 1.102.4 → 1.103.2
  - n8n-core: 1.101.2 → 1.102.1
  - n8n-workflow: 1.99.1 → 1.100.0
  - @n8n/n8n-nodes-langchain: 1.101.2 → 1.102.1
- **Node Database**: Rebuilt with 532 nodes from updated n8n packages
- All validation tests passing with updated dependencies

## [2.7.20] - 2025-07-18

### Fixed
- **Docker container cleanup on session end** (Issue #66)
  - Fixed containers not responding to termination signals when Claude Desktop sessions end
  - Added proper SIGTERM/SIGINT signal handlers to stdio-wrapper.ts
  - Removed problematic trap commands from docker-entrypoint.sh
  - Added STOPSIGNAL directive to Dockerfile for explicit signal handling
  - Implemented graceful shutdown in MCP server with database cleanup
  - Added stdin close detection for proper cleanup when Claude Desktop closes the pipe
  - Containers now properly exit with the `--rm` flag, preventing accumulation
  - Recommended using `--init` flag in Docker run command for best signal handling

### Documentation
- Updated README with container lifecycle management best practices
- Added `--init` flag to all Docker configuration examples
- Added troubleshooting section for container accumulation issues

## [2.7.19] - 2025-07-18

### Fixed
- **Enhanced node type format normalization** (Issue #74)
  - Fixed issue where `n8n-nodes-langchain.chattrigger` (incorrect format) was not being normalized
  - Added support for `n8n-nodes-langchain.*` → `nodes-langchain.*` normalization (without @n8n/ prefix)
  - Implemented case-insensitive node name matching (e.g., `chattrigger` → `chatTrigger`)
  - Added smart camelCase detection for common patterns (trigger, request, sheets, etc.)
  - Fixed `get_node_documentation` tool to use same normalization logic as other tools
  - All MCP tools now consistently handle various format variations:
    - `nodes-langchain.chatTrigger` (correct format)
    - `n8n-nodes-langchain.chatTrigger` (package format)
    - `n8n-nodes-langchain.chattrigger` (package + wrong case)
    - `nodes-langchain.chattrigger` (wrong case only)
    - `@n8n/n8n-nodes-langchain.chatTrigger` (full npm format)
  - Updated all 7 node lookup locations to use normalized types for alternatives generation
  - Enhanced `getNodeTypeAlternatives()` to normalize all generated alternatives

## [2.7.18] - 2025-07-18

### Fixed
- **Node type prefix normalization for AI agents** (Issue #71)
  - AI agents can now use node types directly from n8n workflow exports without manual conversion
  - Added automatic normalization: `n8n-nodes-base.httpRequest` → `nodes-base.httpRequest`
  - Added automatic normalization: `@n8n/n8n-nodes-langchain.agent` → `nodes-langchain.agent`
  - Fixed 9 MCP tools that were failing with full package names:
    - `get_node_info`, `get_node_essentials`, `get_node_as_tool_info`
    - `search_node_properties`, `validate_node_minimal`, `validate_node_config`
    - `get_property_dependencies`, `search_nodes`, `get_node_documentation`
  - Maintains backward compatibility - existing short prefixes continue to work
  - Created centralized `normalizeNodeType` utility for consistent handling across all tools
- **Health check endpoint** - Fixed incorrect `/health` endpoint usage
  - Now correctly uses `/healthz` endpoint which is available on all n8n instances
  - Improved error handling with proper fallback to workflow list endpoint
  - Fixed axios import for healthz endpoint access
- **n8n_list_workflows pagination clarity** (Issue #54)
  - Changed misleading `total` field to `returned` to clarify it's the count of items in current page
  - Added `hasMore` boolean flag for clear pagination indication
  - Added `_note` field with guidance when more data is available ("More workflows available. Use cursor to get next page.")
  - Applied same improvements to `n8n_list_executions` for consistency
  - AI agents now correctly understand they need to use pagination instead of assuming limited total workflows

### Added
- **Node type utilities** in `src/utils/node-utils.ts`
  - `normalizeNodeType()` - Converts full package names to database format
  - `getNodeTypeAlternatives()` - Provides fallback options for edge cases
  - `getWorkflowNodeType()` - Constructs proper n8n workflow format from database values
- **workflowNodeType field** in all MCP tool responses that return node information
  - AI agents now receive both `nodeType` (internal format) and `workflowNodeType` (n8n format)
  - Example: `nodeType: "nodes-base.webhook"`, `workflowNodeType: "n8n-nodes-base.webhook"`
  - Prevents confusion where AI agents would search nodes and use wrong format in workflows
  - Added to: `search_nodes`, `get_node_info`, `get_node_essentials`, `get_node_as_tool_info`, `validate_node_operation`
- **Version information in health check**
  - `n8n_health_check` now returns MCP version and supported n8n version
  - Added `mcpVersion`, `supportedN8nVersion`, and `versionNote` fields
  - Includes instructions for AI agents to inform users about version compatibility
  - Note: n8n API currently doesn't expose instance version, so manual verification is required

### Performance
- **n8n_list_workflows response size optimization**
  - Tool now returns only minimal metadata (id, name, active, dates, tags, nodeCount) instead of full workflow structure
  - Reduced response size by ~95% - from potentially thousands of tokens per workflow to ~10 tokens
  - Eliminated token limit errors when listing workflows with many nodes
  - Updated tool description to clarify it returns "minimal metadata only"
  - Users should use `n8n_get_workflow` to fetch full workflow details when needed

## [2.7.17] - 2025-07-17

### Fixed
- **Removed faulty auto-generated examples from MCP tools** (Issue #60)
  - Removed examples from `get_node_essentials` responses that were misleading AI agents
  - Removed examples from `validate_node_operation` when validation errors occur
  - Examples were showing incorrect configurations (e.g., Slack showing "channel" property instead of required "select" property)
  - Tools now focus on validation errors and fix suggestions instead of potentially incorrect examples
  - Preserved helpful format hints in `get_node_for_task` (these show input formats like "#general" or URL examples, not node configurations)
  - This change reduces confusion and helps AI agents build correct workflows on the first attempt

### Changed
- Updated tool documentation to reflect removal of auto-generated examples
- `get_node_essentials` now points users to `validate_node_operation` for working configurations
- Enhanced validation error messages to be more helpful without relying on examples

## [2.7.16] - 2025-07-17

### Added
- **Comprehensive MCP tools documentation** (Issue #60)
  - Documented 30 previously undocumented MCP tools
  - Added complete parameter descriptions, examples, and best practices
  - Implemented modular documentation system with per-tool files
  - Documentation optimized for AI agent consumption (utilitarian approach)
  - Added documentation for all n8n management tools (n8n_*)
  - Added documentation for workflow validation tools
  - Added documentation for template management tools
  - Improved `tools_documentation()` to serve as central documentation hub

### Enhanced
- **Tool documentation system** completely rewritten for AI optimization
  - Each tool now has its own documentation module
  - Consistent structure: description, parameters, examples, tips, common errors
  - AI-friendly formatting with clear sections and examples
  - Reduced redundancy while maintaining completeness

## [2.7.15] - 2025-07-15

### Fixed
- **HTTP Server URL Handling**: Fixed hardcoded localhost URLs in HTTP server output (Issue #41, #42)
  - Added intelligent URL detection that considers BASE_URL, PUBLIC_URL, and proxy headers
  - Server now displays correct public URLs when deployed behind reverse proxies
  - Added support for X-Forwarded-Proto and X-Forwarded-Host headers when TRUST_PROXY is enabled
  - Fixed port display logic to hide standard ports (80/443) in URLs
  - Added new GET endpoints (/, /mcp) for better API discovery

### Security
- **Host Header Injection Prevention**: Added hostname validation to prevent malicious proxy headers
  - Only accepts valid hostnames (alphanumeric, dots, hyphens, optional port)
  - Rejects hostnames with paths, usernames, or special characters
  - Falls back to safe defaults when invalid headers are detected
- **URL Scheme Validation**: Restricted URL schemes to http/https only
  - Blocks dangerous schemes like javascript:, file://, data:
  - Validates all configured URLs (BASE_URL, PUBLIC_URL)
- **Information Disclosure**: Removed sensitive environment data from API responses
  - Root endpoint no longer exposes internal configuration
  - Only shows essential API information

### Added
- **URL Detection Utility**: New `url-detector.ts` module for intelligent URL detection
  - Prioritizes explicit configuration (BASE_URL/PUBLIC_URL)
  - Falls back to proxy headers when TRUST_PROXY is enabled
  - Uses host/port configuration as final fallback
  - Includes comprehensive security validations
- **Test Scripts**: Added test scripts for URL configuration and security validation
  - `test-url-configuration.ts`: Tests various URL detection scenarios
  - `test-security.ts`: Validates security fixes for malicious headers

### Changed
- **Consistent Versioning**: Fixed version inconsistency between server implementations
  - Both http-server.ts and http-server-single-session.ts now use PROJECT_VERSION
  - Removed hardcoded version strings
- **HTTP Bridge**: Updated to use HOST/PORT environment variables for default URL construction
- **Documentation**: Updated HTTP deployment guide with URL configuration section

## [2.7.14] - 2025-07-15

### Fixed
- **Partial Update Tool**: Fixed validation/execution discrepancy that caused "settings must NOT have additional properties" error (Issue #45)
  - Removed logic in `cleanWorkflowForUpdate` that was incorrectly adding default settings to workflows
  - The function now only removes read-only fields without adding any new properties
  - This fixes the issue where partial updates would pass validation but fail during execution
  - Added comprehensive test coverage in `test-issue-45-fix.ts`

## [2.7.13] - 2025-07-11

### Fixed
- **npx Execution**: Fixed WASM file resolution for sql.js when running via `npx n8n-mcp` (Issue #31)
  - Enhanced WASM file locator to try multiple path resolution strategies
  - Added `require.resolve()` for reliable package location in npm environments
  - Made better-sqlite3 an optional dependency to prevent installation failures
  - Improved error messages when sql.js fails to load
  - The package now works correctly with `npx` without any manual configuration

### Changed
- **Database Adapter**: Improved path resolution for both local development and npm package contexts
  - Supports various npm installation scenarios (global, local, npx cache)
  - Better fallback handling for sql.js WebAssembly file loading

## [2.7.12] - 2025-07-10

### Updated
- **n8n Dependencies**: Updated to latest versions for compatibility and new features
  - n8n: 1.100.1 → 1.101.1
  - n8n-core: 1.99.0 → 1.100.0
  - n8n-workflow: 1.97.0 → 1.98.0
  - @n8n/n8n-nodes-langchain: 1.99.0 → 1.100.1
- **Node Database**: Rebuilt with 528 nodes from updated n8n packages
- All validation tests passing with updated dependencies

## [2.7.11] - 2025-07-10

### Enhanced
- **Token Efficiency**: Significantly reduced MCP tool description lengths for better AI agent performance
  - Documentation tools: Average 129 chars (down from ~250-450)
  - Management tools: Average 93 chars (down from ~200-400)
  - Overall token reduction: ~65-70%
  - Moved detailed documentation to `tools_documentation()` system
  - Only 2 tools exceed 200 chars (list_nodes: 204, n8n_update_partial_workflow: 284)
  - Preserved all essential information while removing redundancy

### Fixed
- **search_nodes Tool**: Major improvements to search functionality for AI agents
  - Primary nodes (webhook, httpRequest) now appear first in search results instead of being buried
  - Fixed issue where searching "webhook" returned specialized triggers instead of the main Webhook node
  - Fixed issue where searching "http call" didn't prioritize HTTP Request node
  - Fixed FUZZY mode returning no results for typos like "slak" (lowered threshold from 300 to 200)
  - Removed unnecessary searchInfo messages that appeared on every search
  - Fixed HTTP node type comparison case sensitivity issue
  - Implemented relevance-based ranking with special boosting for primary nodes
- **search_templates FTS5 Error**: Fixed "no such module: fts5" error in environments without FTS5 support (fixes Claude Desktop issue)
  - Made FTS5 completely optional - detects support at runtime
  - Removed FTS5 from required schema to prevent initialization failures
  - Automatically falls back to LIKE search when FTS5 is unavailable
  - FTS5 tables and triggers created conditionally only if supported
  - Template search now works in ALL SQLite environments

### Added
- **FTS5 Full-Text Search**: Added SQLite FTS5 support for faster and more intelligent node searching
  - Automatic fallback to LIKE queries if FTS5 is unavailable
  - Supports advanced search modes: OR (default), AND (all terms required), FUZZY (typo-tolerant)
  - Significantly improves search performance for large databases
  - FUZZY mode now uses edit distance (Levenshtein) for better typo tolerance
- **FTS5 Detection**: Added runtime detection of FTS5 support
  - `checkFTS5Support()` method in database adapters
  - Conditional initialization of FTS5 features
  - Graceful degradation when FTS5 not available

## [Unreleased]

### Fixed
- **Code Node Documentation**: Corrected information about `$helpers` object and `getWorkflowStaticData` function
  - `$getWorkflowStaticData()` is a standalone function, NOT `$helpers.getWorkflowStaticData()`
  - Updated Code node guide to clarify which functions are standalone vs methods on $helpers
  - Added validation warning when using incorrect `$helpers.getWorkflowStaticData` syntax
  - Based on n8n community feedback and GitHub issues showing this is a common confusion point

### Added
- **Expression vs Code Node Clarification**: Added comprehensive documentation about differences between expression and Code node contexts
  - New section "IMPORTANT: Code Node vs Expression Context" explaining key differences
  - Lists expression-only functions not available in Code nodes ($now(), $today(), Tournament template functions)
  - Clarifies different syntax: $('Node Name') vs $node['Node Name']
  - Documents reversed JMESPath parameter order between contexts
  - Added "Expression Functions NOT in Code Nodes" section with alternatives
- **Enhanced Code Node Validation**: Added new validation checks for common expression/Code node confusion
  - Detects expression syntax {{...}} in Code nodes with clear error message
  - Warns about using $node[] syntax instead of $() in Code nodes
  - Identifies expression-only functions with helpful alternatives
  - Checks for wrong JMESPath parameter order
  - Test script `test-expression-code-validation.ts` to verify validation works correctly

## [2.7.11] - 2025-07-09

### Fixed
- **Issue #26**: Fixed critical issue where AI agents were placing error handling properties inside `parameters` instead of at node level
  - Root cause: AI agents were confused by examples showing `parameters.path` updates and assumed all properties followed the same pattern
  - Error handling properties (`onError`, `retryOnFail`, `maxTries`, `waitBetweenTries`, `alwaysOutputData`) must be placed at the NODE level
  - Other node-level properties (`executeOnce`, `disabled`, `notes`, `notesInFlow`, `credentials`) were previously undocumented for AI agents
  - Updated `n8n_create_workflow` and `n8n_update_partial_workflow` documentation with explicit examples and warnings
  - Verified fix with workflows tGyHrsBNWtaK0inQ, usVP2XRXhI35m3Ts, and swuogdCCmNY7jj71

### Added
- **Comprehensive Node-Level Properties Reference** in tools documentation (`tools_documentation()`)
  - Documents ALL available node-level properties with explanations
  - Shows correct placement and usage for each property
  - Provides complete example node configuration
  - Accessible via `tools_documentation({depth: "full"})` for AI agents
- **Enhanced Workflow Validation** for additional node-level properties
  - Now validates `executeOnce`, `disabled`, `notes`, `notesInFlow` types
  - Checks for misplacement of ALL node-level properties (expanded from 6 to 11)
  - Provides clear error messages with correct examples when properties are misplaced
  - Shows specific fix with example node structure
- **Test Script** `test-node-level-properties.ts` demonstrating correct usage
  - Shows all node-level properties in proper configuration
  - Demonstrates common mistakes to avoid
  - Validates workflow configurations
- **Comprehensive Code Node Documentation** in tools_documentation
  - New `code_node_guide` topic with complete reference for JavaScript and Python
  - Covers all built-in variables: $input, $json, $node, $workflow, $execution, $prevNode
  - Documents helper functions: DateTime (Luxon), JMESPath, $helpers methods
  - Includes return format requirements with correct/incorrect examples
  - Security considerations and banned operations
  - Common patterns: data transformation, filtering, aggregation, error handling
  - Code node as AI tool examples
  - Performance best practices and debugging tips
- **Enhanced Code Node Validation** with n8n-specific patterns
  - Validates return statement presence and format
  - Checks for array of objects with json property
  - Detects common mistakes (returning primitives, missing array wrapper)
  - Validates n8n variable usage ($input, items, $json context)
  - Security checks (eval, exec, require, file system access)
  - Language-specific validation for JavaScript and Python
  - Mode-specific warnings ($json in wrong mode)
  - Async/await pattern validation
  - External library detection with helpful alternatives
- **Expanded Code Node Examples** in ExampleGenerator
  - Data transformation, aggregation, and filtering examples
  - API integration with error handling
  - Python data processing example
  - Code node as AI tool pattern
  - CSV to JSON transformation
  - All examples include proper return format
- **New Code Node Task Templates**
  - `custom_ai_tool`: Create custom tools for AI agents
  - `aggregate_data`: Summary statistics from multiple items
  - `batch_process_with_api`: Process items in batches with rate limiting
  - `error_safe_transform`: Robust data transformation with validation
  - `async_data_processing`: Concurrent processing with limits
  - `python_data_analysis`: Statistical analysis using Python
  - All templates include comprehensive error handling
- **Fixed Misleading Documentation** based on real-world testing:
  - **Crypto Module**: Clarified that `require('crypto')` IS available despite editor warnings
  - **Helper Functions**: Fixed documentation showing `$getWorkflowStaticData()` is standalone, not on $helpers
  - **JMESPath**: Corrected syntax from `jmespath.search()` to `$jmespath()`
  - **Node Access**: Fixed from `$node['Node Name']` to `$('Node Name')`
  - **Python**: Documented `item.json.to_py()` for JsProxy conversion
  - Added comprehensive "Available Functions and Libraries" section
  - Created security examples showing proper crypto usage
  - **JMESPath Numeric Literals**: Added critical documentation about n8n-specific requirement for backticks around numbers in filters
    - Example: `[?age >= \`18\`]` not `[?age >= 18]`
    - Added validation to detect and warn about missing backticks
    - Based on Claude Desktop feedback from workflow testing
  - **Webhook Data Structure**: Fixed common webhook data access gotcha
    - Webhook payload is at `items[0].json.body`, NOT `items[0].json` 
    - Added dedicated "Webhook Data Access" section in Code node documentation
    - Created webhook processing example showing correct data access
    - Added validation to detect incorrect webhook data access patterns
    - New task template `process_webhook_data` with complete example

### Enhanced
- **MCP Tool Documentation** significantly improved:
  - `n8n_create_workflow` now includes complete node example with all properties
  - `n8n_update_partial_workflow` shows difference between node-level vs parameter updates
  - Added "CRITICAL" warnings about property placement
  - Updated best practices and common pitfalls sections
- **Workflow Validator** improvements:
  - Expanded property checking from 6 to 11 node-level properties
  - Better error messages showing complete correct structure
  - Type validation for all node-level boolean and string properties
- **Code Node Validation** enhanced with new checks:
  - Detects incorrect `$helpers.getWorkflowStaticData()` usage
  - Warns about `$helpers` usage without availability check
  - Validates crypto usage with proper require statement
  - All based on common errors found in production workflows
- **Type Definitions** updated:
  - Added `notesInFlow` to WorkflowNode interface in workflow-validator.ts
  - Fixed credentials type from `Record<string, string>` to `Record<string, unknown>` in n8n-api.ts
- **NodeSpecificValidators** now includes comprehensive Code node validation
  - Language-specific syntax checks
  - Return format validation with detailed error messages
  - n8n variable usage validation
  - Security pattern detection
  - Error handling recommendations
  - Mode-specific suggestions
- **Config Validator** improved Code node validation
  - Better return statement detection
  - Enhanced syntax checking for both JavaScript and Python
  - More helpful error messages with examples
  - Detection of common n8n Code node mistakes
- **Fixed Documentation Inaccuracies** based on user testing and n8n official docs:
  - JMESPath: Corrected syntax to `$jmespath()` instead of `jmespath.search()`
  - Node Access: Fixed to show `$('Node Name')` syntax, not `$node`
  - Python: Documented `_input.all()` and `item.json.to_py()` for JsProxy conversion
  - Python: Added underscore prefix documentation for all built-in variables
  - Validation: Skip property visibility warnings for Code nodes to reduce false positives

## [2.7.10] - 2025-07-09

### Documentation Update
- Added comprehensive documentation on how to update error handling properties using `n8n_update_partial_workflow`
- Error handling properties can be updated at the node level using the workflow diff engine:
  - `continueOnFail`: boolean - Whether to continue workflow on node failure
  - `onError`: 'continueRegularOutput' | 'continueErrorOutput' | 'stopWorkflow' - Error handling strategy
  - `retryOnFail`: boolean - Whether to retry on failure
  - `maxTries`: number - Maximum retry attempts
  - `waitBetweenTries`: number - Milliseconds to wait between retries
  - `alwaysOutputData`: boolean - Always output data even on error
- Added test script demonstrating error handling property updates
- Updated WorkflowNode type to include `onError` property in n8n-api types
- Workflow diff engine now properly handles all error handling properties

## [2.7.10] - 2025-07-07

### Added
- Enhanced authentication logging for better debugging of client authentication issues
- Specific error reasons for authentication failures: `no_auth_header`, `invalid_auth_format`, `invalid_token`
- AUTH_TOKEN_FILE support in single-session HTTP server for consistency
- Empty token validation to prevent security issues
- Whitespace trimming for authentication tokens

### Fixed
- Issue #22: Improved authentication failure diagnostics for mcp-remote client debugging
- Issue #16: Fixed AUTH_TOKEN_FILE validation for HTTP mode in Docker production stacks - Docker entrypoint now properly validates and supports AUTH_TOKEN_FILE environment variable
- Security: Removed token length from logs to prevent information disclosure

### Security
- Authentication tokens are now trimmed to handle whitespace edge cases
- Empty tokens are explicitly rejected with clear error messages
- Removed sensitive information (token lengths) from authentication logs

## [2.7.8] - 2025-07-06

### Added
- npx support for zero-installation usage - users can now run `npx n8n-mcp` without installing
- npm package distribution with runtime-only dependencies (8 deps vs 50+ dev deps)
- Dedicated publish script for npm releases with OTP support
- Database path resolution supporting npx, global, and local installations

### Fixed
- Issue #15: Added npx execution support as requested
- Removed development dependencies from npm package (reduced from 1GB+ to ~50MB)
- Node.js version conflicts by excluding n8n dependencies from runtime package

### Changed
- npm package now uses package.runtime.json for publishing (no n8n dependencies)
- Enhanced .gitignore to exclude npm publishing artifacts
- README now highlights npx as the primary installation method

## [2.7.5] - 2025-07-06

### Added
- AUTH_TOKEN_FILE support for reading authentication tokens from files (Docker secrets compatible) - partial implementation
- Known Issues section in README documenting Claude Desktop container duplication bug
- Enhanced authentication documentation in Docker README

### Fixed
- Issue #16: AUTH_TOKEN_FILE was documented but not implemented (partially fixed - see v2.7.10 for complete fix)
- HTTP server now properly supports both AUTH_TOKEN and AUTH_TOKEN_FILE environment variables

### Changed
- Authentication logic now checks AUTH_TOKEN first, then falls back to AUTH_TOKEN_FILE
- Updated Docker documentation to clarify authentication options

## [2.7.4] - 2025-07-03

### Changed
- Renamed `start_here_workflow_guide` tool to `tools_documentation` for better clarity
- Converted tool output from JSON to LLM-friendly plain text format
- Made documentation concise by default with "essentials" depth

### Added
- `depth` parameter to control documentation detail level ("essentials" or "full")
- Per-tool documentation - get help for any specific MCP tool
- Two-tier documentation system:
  - Essentials: Brief description, key parameters, example, performance, tips
  - Full: Complete documentation with all details, examples, best practices
- Quick reference mode when called without parameters
- Documentation for 8 commonly used tools
- Test script for tools documentation (`test:tools-documentation`)

### Removed
- Removed duplicate `tools_documentation` tool definition
- Removed unused `getWorkflowGuide` method (380+ lines)
- Removed old `handlers-documentation.ts` file

## [2.7.3] - 2025-07-02

### Added
- MCP Tools Documentation system (initial implementation)
- `tools_documentation` tool for comprehensive MCP tool documentation
- Documentation includes parameters, examples, best practices, and pitfalls
- Search tools by keyword functionality
- Browse tools by category
- Quick reference guide with workflow patterns

### Fixed
- Cleaned up redundant tool definitions

## [2.7.2] - 2025-07-01

### Fixed
- HTTP deployment documentation improvements
- Docker configuration updates with n8n API options

### Changed
- Updated version handling in multiple configuration files

## [2.7.1] - 2025-06-30

### Fixed
- Workflow diff engine edge cases
- Transactional update processing improvements

### Added
- Additional test coverage for diff operations
- Debug scripts for update operations

## [2.7.0] - 2025-06-29

### Added
- New `n8n_update_partial_workflow` tool for efficient diff-based workflow editing with transactional updates
- WorkflowDiffEngine for applying targeted edits without sending full workflow JSON (80-90% token savings)
- 13 diff operations: addNode, removeNode, updateNode, moveNode, enableNode, disableNode, addConnection, removeConnection, updateConnection, updateSettings, updateName, addTag, removeTag
- Smart node references supporting both node ID and name
- Transaction safety with validation before applying changes
- Validation-only mode for testing diff operations
- Comprehensive test coverage for all diff operations
- Example guide in `docs/workflow-diff-examples.md`
- Two-pass processing allowing operations in any order
- Operation limit of 5 operations per request for reliability
- `n8n_diagnostic` tool to troubleshoot management tools visibility issues
- Version utility (`src/utils/version.ts`) for centralized version management
- Script to sync package.runtime.json version

### Changed
- Renamed `n8n_update_workflow` to `n8n_update_full_workflow` to clarify it replaces entire workflow
- Renamed core MCP files for clarity:
  - `tools-update.ts` → `tools.ts`
  - `server-update.ts` → `server.ts`
  - `http-server-fixed.ts` → `http-server.ts`
- Updated imports across 21+ files to use new file names

### Fixed
- Version mismatch issue where version was hardcoded instead of reading from package.json (GitHub issue #5)
- MCP validation error by simplifying schema to allow additional properties
- n8n API validation by removing all read-only fields in cleanWorkflowForUpdate
- Claude Desktop compatibility by adding additionalProperties: true
- Removed DEBUG console.log statements from MCP server

### Removed
- Legacy HTTP server implementation (`src/http-server.ts`)
- Unused legacy API client (`src/utils/n8n-client.ts`)
- Unnecessary file name suffixes (-update, -fixed)

## [2.6.3] - 2025-06-26

### Added
- `n8n_validate_workflow` tool to validate workflows directly from n8n instance by ID
- Fetches workflow from n8n API and runs comprehensive validation
- Supports all validation profiles and options
- Part of complete lifecycle: discover → build → validate → deploy → execute

## [2.6.2] - 2025-06-26

### Added
- Node type validation to verify node types exist in n8n
- Smart suggestions for common mistakes (e.g., `webhook` → `n8n-nodes-base.webhook`)
- Minimum viable workflow validation preventing single-node workflows (except webhooks)
- Empty connection detection for multi-node workflows
- Helper functions: `getWorkflowStructureExample()` and `getWorkflowFixSuggestions()`

### Fixed
- nodes-base prefix detection now catches errors before database lookup
- Enhanced error messages with clear guidance on proper workflow structure

## [2.6.1] - 2025-06-26

### Added
- typeVersion validation in workflow validator
- Enforces typeVersion on all versioned nodes
- Warns on outdated node versions
- Prevents invalid version numbers

### Fixed
- Missing typeVersion errors with correct version suggestions
- Invalid version detection exceeding maximum supported

## [2.6.0] - 2025-06-26

### Added
- 14 n8n management tools for complete workflow lifecycle management:
  - `n8n_create_workflow` - Create workflows programmatically
  - `n8n_update_workflow` - Update existing workflows
  - `n8n_trigger_webhook_workflow` - Execute workflows via webhooks
  - `n8n_list_executions` - Monitor workflow executions
  - `n8n_health_check` - Check n8n instance connectivity
  - And 9 more workflow and execution management tools
- Integration with n8n-manager-for-ai-agents functionality
- Conditional tool registration based on N8N_API_URL and N8N_API_KEY configuration
- Smart error handling for API limitations

## [2.5.1] - 2025-06-24

### Added
- `get_node_as_tool_info` tool for specific information about using ANY node as an AI tool
- Enhanced AI tool support with usage guidance
- Improved start_here_workflow_guide with Claude Project setup

### Changed
- Enhanced AI tool detection and documentation
- Updated documentation to match current state

## [2.5.0] - 2025-06-24

### Added
- Comprehensive workflow validation system:
  - `validate_workflow` - Validate entire workflows before deployment
  - `validate_workflow_connections` - Check workflow structure and connections
  - `validate_workflow_expressions` - Validate all n8n expressions
- Expression validator for n8n syntax validation
- AI tool connection validation
- Phase 2 validation improvements

## [2.4.2] - 2025-06-24

### Added
- Enhanced operation-aware validation system
- `validate_node_operation` - Verify node configuration with operation awareness
- `validate_node_minimal` - Quick validation for required fields only
- Node-specific validation logic
- Validation profiles support

### Fixed
- Validation improvements based on AI agent feedback

## [2.4.1] - 2025-06-20

### Added
- n8n workflow templates integration:
  - `list_node_templates` - Find workflow templates using specific nodes
  - `get_template` - Get complete workflow JSON for import
  - `search_templates` - Search templates by keywords
  - `get_templates_for_task` - Get curated templates for common tasks
- Template fetching from n8n.io API
- Robust template fetching with retries
- Expanded template window from 6 months to 1 year

### Fixed
- Made templates available in Docker by removing axios from runtime
- Template service made optional in Docker environment
- Non-deterministic CHECK constraint removed from templates table

## [2.4.0] - 2025-06-18

### Added
- AI-optimized tools with 95% size reduction:
  - `get_node_essentials` - Returns only essential properties (10-20) with examples
  - `search_node_properties` - Find specific properties without downloading everything
  - `get_node_for_task` - Get pre-configured node settings for common tasks
  - `list_tasks` - List all available task templates
  - `get_property_dependencies` - Analyze property dependencies and visibility conditions
- Property filter service with curated essential properties
- Example generator for common use cases
- Task templates with pre-configured settings
- Docker build optimization (82% smaller images, 10x faster builds)

### Changed
- Switched to MIT license for wider adoption
- Optimized Docker builds to exclude n8n dependencies at runtime
- Improved tool descriptions and added workflow guide tool

### Fixed
- Docker build failures in GitHub Actions
- Claude Desktop stdio communication issues
- Version array handling in node parser

### Removed
- Legacy MCP implementation files
- n8n dependencies from Docker runtime image

## [2.3.3] - 2025-06-16

### Added
- Smart dependency update system for n8n packages
- GitHub Actions workflow for automated n8n updates
- Alternative Renovate configuration

### Fixed
- n8n package interdependent version requirements
- Node type references in validation script

## [2.3.2] - 2025-06-14

### Added
- Single-session HTTP server architecture
- Direct JSON-RPC implementation for HTTP mode
- Console output isolation for clean JSON-RPC responses

### Fixed
- "stream is not readable" error in HTTP server
- "Server not initialized" error with StreamableHTTPServerTransport
- MCP HTTP server stream errors

## [2.3.1] - 2025-06-13

### Added
- HTTP server mode for remote deployment with token authentication
- MCP-compatible HTTP endpoints
- Security features: CORS, rate limiting, request size limits
- Comprehensive HTTP testing scripts

## [2.3.0] - 2025-06-12

### Added
- Universal Node.js compatibility with automatic database adapter fallback
- Database adapter pattern with BetterSQLiteAdapter and SQLJSAdapter
- Automatic adapter selection based on environment
- sql.js persistence layer with debounced saves

### Changed
- Database operations now use unified adapter interface
- Transparent adapter switching for different Node.js versions

## [2.2.0] - 2025-06-12

### Added
- Enhanced node parser with versioned node support
- Dedicated property extractor for complex node structures
- Full support for @n8n/n8n-nodes-langchain package
- AI tool detection (35 tools with usableAsTool property)

### Changed
- Major refactor based on IMPLEMENTATION_PLAN.md v2.2
- Improved property/operation extraction (452/458 nodes have properties)
- Enhanced documentation mapping

### Fixed
- VersionedNodeType handling
- Documentation mapping issues
- Property extraction for 98.7% of nodes

## [2.1.0] - 2025-06-09

### Added
- Node extraction scripts for n8n modules
- Docker setup for n8n module processing
- Enhanced documentation fetcher
- Node source extractor utility

## [2.0.0] - 2025-06-08

### Added
- Complete overhaul to enhanced documentation-only MCP server
- SQLite database with FTS5 for fast searching
- Comprehensive MCP tools for querying n8n nodes
- Node documentation service as core component

### Changed
- Architecture redesign focusing on documentation serving
- Removed workflow execution capabilities
- Simplified to documentation and knowledge serving

## [1.0.0] - 2025-06-08

### Added
- Initial release
- Basic n8n and MCP integration
- Core workflow automation features

[2.10.4]: https://github.com/czlonkowski/n8n-mcp/compare/v2.10.3...v2.10.4
[2.10.3]: https://github.com/czlonkowski/n8n-mcp/compare/v2.10.2...v2.10.3
[2.10.2]: https://github.com/czlonkowski/n8n-mcp/compare/v2.10.1...v2.10.2
[2.10.1]: https://github.com/czlonkowski/n8n-mcp/compare/v2.10.0...v2.10.1
[2.10.0]: https://github.com/czlonkowski/n8n-mcp/compare/v2.9.1...v2.10.0
[2.9.1]: https://github.com/czlonkowski/n8n-mcp/compare/v2.9.0...v2.9.1
[2.9.0]: https://github.com/czlonkowski/n8n-mcp/compare/v2.8.3...v2.9.0
[2.8.3]: https://github.com/czlonkowski/n8n-mcp/compare/v2.8.2...v2.8.3
[2.8.2]: https://github.com/czlonkowski/n8n-mcp/compare/v2.8.0...v2.8.2
[2.8.0]: https://github.com/czlonkowski/n8n-mcp/compare/v2.7.23...v2.8.0
[2.7.23]: https://github.com/czlonkowski/n8n-mcp/compare/v2.7.22...v2.7.23
[2.7.22]: https://github.com/czlonkowski/n8n-mcp/compare/v2.7.21...v2.7.22
[2.7.21]: https://github.com/czlonkowski/n8n-mcp/compare/v2.7.20...v2.7.21
[2.7.20]: https://github.com/czlonkowski/n8n-mcp/compare/v2.7.19...v2.7.20
[2.7.19]: https://github.com/czlonkowski/n8n-mcp/compare/v2.7.18...v2.7.19
[2.7.18]: https://github.com/czlonkowski/n8n-mcp/compare/v2.7.17...v2.7.18
[2.7.17]: https://github.com/czlonkowski/n8n-mcp/compare/v2.7.16...v2.7.17
[2.7.16]: https://github.com/czlonkowski/n8n-mcp/compare/v2.7.15...v2.7.16
[2.7.15]: https://github.com/czlonkowski/n8n-mcp/compare/v2.7.13...v2.7.15
[2.7.13]: https://github.com/czlonkowski/n8n-mcp/compare/v2.7.12...v2.7.13
[2.7.12]: https://github.com/czlonkowski/n8n-mcp/compare/v2.7.11...v2.7.12
[2.7.11]: https://github.com/czlonkowski/n8n-mcp/compare/v2.7.10...v2.7.11
[2.7.10]: https://github.com/czlonkowski/n8n-mcp/compare/v2.7.8...v2.7.10
[2.7.8]: https://github.com/czlonkowski/n8n-mcp/compare/v2.7.5...v2.7.8
[2.7.5]: https://github.com/czlonkowski/n8n-mcp/compare/v2.7.4...v2.7.5
[2.7.4]: https://github.com/czlonkowski/n8n-mcp/compare/v2.7.3...v2.7.4
[2.7.3]: https://github.com/czlonkowski/n8n-mcp/compare/v2.7.2...v2.7.3
[2.7.2]: https://github.com/czlonkowski/n8n-mcp/compare/v2.7.1...v2.7.2
[2.7.1]: https://github.com/czlonkowski/n8n-mcp/compare/v2.7.0...v2.7.1
[2.7.0]: https://github.com/czlonkowski/n8n-mcp/compare/v2.6.3...v2.7.0
[2.6.3]: https://github.com/czlonkowski/n8n-mcp/compare/v2.6.2...v2.6.3
[2.6.2]: https://github.com/czlonkowski/n8n-mcp/compare/v2.6.1...v2.6.2
[2.6.1]: https://github.com/czlonkowski/n8n-mcp/compare/v2.6.0...v2.6.1
[2.6.0]: https://github.com/czlonkowski/n8n-mcp/compare/v2.5.1...v2.6.0
[2.5.1]: https://github.com/czlonkowski/n8n-mcp/compare/v2.5.0...v2.5.1
[2.5.0]: https://github.com/czlonkowski/n8n-mcp/compare/v2.4.2...v2.5.0
[2.4.2]: https://github.com/czlonkowski/n8n-mcp/compare/v2.4.1...v2.4.2
[2.4.1]: https://github.com/czlonkowski/n8n-mcp/compare/v2.4.0...v2.4.1
[2.4.0]: https://github.com/czlonkowski/n8n-mcp/compare/v2.3.3...v2.4.0
[2.3.3]: https://github.com/czlonkowski/n8n-mcp/compare/v2.3.2...v2.3.3
[2.3.2]: https://github.com/czlonkowski/n8n-mcp/compare/v2.3.1...v2.3.2
[2.3.1]: https://github.com/czlonkowski/n8n-mcp/compare/v2.3.0...v2.3.1
[2.3.0]: https://github.com/czlonkowski/n8n-mcp/compare/v2.2.0...v2.3.0
[2.2.0]: https://github.com/czlonkowski/n8n-mcp/compare/v2.1.0...v2.2.0
[2.1.0]: https://github.com/czlonkowski/n8n-mcp/compare/v2.0.0...v2.1.0
[2.0.0]: https://github.com/czlonkowski/n8n-mcp/compare/v1.0.0...v2.0.0
[1.0.0]: https://github.com/czlonkowski/n8n-mcp/releases/tag/v1.0.0<|MERGE_RESOLUTION|>--- conflicted
+++ resolved
@@ -7,7 +7,6 @@
 
 ## [Unreleased]
 
-<<<<<<< HEAD
 ## [2.10.7] - 2025-08-26
 
 ### Updated
@@ -17,7 +16,8 @@
   - n8n-workflow: 1.103.3 → 1.105.0
   - @n8n/n8n-nodes-langchain: 1.105.3 → 1.107.0
 - **Node Database**: Rebuilt with 535 nodes from n8n v1.108.1
-=======
+- All tests passing with updated dependencies
+
 ## [2.10.5] - 2025-08-20
 
 ### Updated
@@ -27,7 +27,6 @@
   - n8n-workflow: 1.103.3 → 1.104.1
   - @n8n/n8n-nodes-langchain: 1.105.3 → 1.106.2
 - **Node Database**: Rebuilt with 535 nodes from updated n8n packages
->>>>>>> cac43ed3
 - All tests passing with updated dependencies
 
 ## [2.10.4] - 2025-08-12
