# Changelog

All notable changes to this project will be documented in this file.

The format is based on [Keep a Changelog](https://keepachangelog.com/en/1.0.0/),
and this project adheres to [Semantic Versioning](https://semver.org/spec/v2.0.0.html).

<<<<<<< HEAD
## [Unreleased]

## [2.10.8] - 2025-09-04

### Updated
- **n8n Dependencies**: Updated to latest versions for compatibility and new features
  - n8n: 1.107.4 → 1.109.2
  - @n8n/n8n-nodes-langchain: 1.106.2 → 1.109.1
  - n8n-nodes-base: 1.106.3 → 1.108.0 (via dependencies)
- **Node Database**: Rebuilt with 535 nodes from updated n8n packages
- **Node.js Compatibility**: Optimized for Node.js v22.17.0 LTS
  - Enhanced better-sqlite3 native binary compatibility
  - Fixed SQL.js fallback mode for environments without native binaries
- **CI/CD Improvements**: Fixed Rollup native module compatibility for GitHub Actions
  - Added explicit platform-specific rollup binaries for cross-platform builds
  - Resolved npm ci failures in Linux CI environment
  - Fixed package-lock.json synchronization issues
- **Platform Support**: Enhanced cross-platform deployment compatibility
  - macOS ARM64 and Linux x64 platform binaries included
  - Improved npm package distribution with proper dependency resolution
- All 1,728+ tests passing with updated dependencies

### Fixed
- **CI/CD Pipeline**: Resolved test failures in GitHub Actions
  - Fixed pyodide version conflicts between langchain dependencies
  - Regenerated package-lock.json with proper dependency resolution
  - Fixed Rollup native module loading in Linux CI environment
- **Database Compatibility**: Enhanced SQL.js fallback reliability
  - Improved parameter binding and state management
  - Fixed statement cleanup to prevent memory leaks
- **Deployment Reliability**: Better handling of platform-specific dependencies
  - npm ci now works consistently across development and CI environments

## [2.10.5] - 2025-08-20

### Updated
- **n8n Dependencies**: Updated to latest versions for compatibility and new features
  - n8n: 1.106.3 → 1.107.4
  - n8n-core: 1.105.3 → 1.106.2
  - n8n-workflow: 1.103.3 → 1.104.1
  - @n8n/n8n-nodes-langchain: 1.105.3 → 1.106.2
- **Node Database**: Rebuilt with 535 nodes from updated n8n packages
- All tests passing with updated dependencies

## [2.10.4] - 2025-08-12

### Updated
- **n8n Dependencies**: Updated to latest versions for compatibility and new features
  - n8n: 1.105.2 → 1.106.3
  - n8n-core: 1.104.1 → 1.105.3
  - n8n-workflow: 1.102.1 → 1.103.3
  - @n8n/n8n-nodes-langchain: 1.104.1 → 1.105.3
- **Node Database**: Rebuilt with 535 nodes from updated n8n packages
- All 1,728 tests passing with updated dependencies

## [2.10.3] - 2025-08-07

### Fixed
- **Validation System Robustness**: Fixed multiple critical validation issues affecting AI agents and workflow validation (fixes #58, #68, #70, #73)
  - **Issue #73**: Fixed `validate_node_minimal` crash when config is undefined
    - Added safe property access with optional chaining (`config?.resource`)
    - Tool now handles undefined, null, and malformed configs gracefully
  - **Issue #58**: Fixed `validate_node_operation` crash on invalid nodeType
    - Added type checking before calling string methods
    - Prevents "Cannot read properties of undefined (reading 'replace')" error
  - **Issue #70**: Fixed validation profile settings being ignored
    - Extended profile parameter to all validation phases (nodes, connections, expressions)
    - Added Sticky Notes filtering to reduce false positives
    - Enhanced cycle detection to allow legitimate loops (SplitInBatches)
  - **Issue #68**: Added error recovery suggestions for AI agents
    - New `addErrorRecoverySuggestions()` method provides actionable recovery steps
    - Categorizes errors and suggests specific fixes for each type
    - Helps AI agents self-correct when validation fails

### Added
- **Input Validation System**: Comprehensive validation for all MCP tool inputs
  - Created `validation-schemas.ts` with custom validation utilities
  - No external dependencies - pure TypeScript implementation
  - Tool-specific validation schemas for all MCP tools
  - Clear error messages with field-level details
- **Enhanced Cycle Detection**: Improved detection of legitimate loops vs actual cycles
  - Recognizes SplitInBatches loop patterns as valid
  - Reduces false positive cycle warnings
- **Comprehensive Test Suite**: Added 16 tests covering all validation fixes
  - Tests for crash prevention with malformed inputs
  - Tests for profile behavior across validation phases
  - Tests for error recovery suggestions
  - Tests for legitimate loop patterns

### Enhanced
- **Validation Profiles**: Now consistently applied across all validation phases
  - `minimal`: Reduces warnings for basic validation
  - `runtime`: Standard validation for production workflows
  - `ai-friendly`: Optimized for AI agent workflow creation
  - `strict`: Maximum validation for critical workflows
- **Error Messages**: More helpful and actionable for both humans and AI agents
  - Specific recovery suggestions for common errors
  - Clear guidance on fixing validation issues
  - Examples of correct configurations

## [2.10.2] - 2025-08-05

### Updated
- **n8n Dependencies**: Updated to latest versions for compatibility and new features
  - n8n: 1.104.1 → 1.105.2
  - n8n-core: 1.103.1 → 1.104.1
  - n8n-workflow: 1.101.0 → 1.102.1
  - @n8n/n8n-nodes-langchain: 1.103.1 → 1.104.1
- **Node Database**: Rebuilt with 534 nodes from updated n8n packages
- **Template Library**: Fetched 499 workflow templates from the last 12 months
  - Templates are filtered to include only those created or updated within the past year
  - This ensures the template library contains fresh and actively maintained workflows
- All 1,620 tests passing with updated dependencies

## [2.10.1] - 2025-08-02

### Fixed
- **Memory Leak in SimpleCache**: Fixed critical memory leak causing MCP server connection loss after several hours (fixes #118)
  - Added proper timer cleanup in `SimpleCache.destroy()` method
  - Updated MCP server shutdown to clean up cache timers
  - Enhanced HTTP server error handling with transport error handlers
  - Fixed event listener cleanup to prevent accumulation
  - Added comprehensive test coverage for memory leak prevention

## [2.10.0] - 2025-08-02

### Added
- **Automated Release System**: Complete CI/CD pipeline for automated releases on version bump
  - GitHub Actions workflow (`.github/workflows/release.yml`) with 7 coordinated jobs
  - Automatic version detection and changelog extraction
  - Multi-artifact publishing: GitHub releases, NPM package, Docker images
  - Interactive release preparation tool (`npm run prepare:release`)
  - Comprehensive release testing tool (`npm run test:release-automation`)
  - Full documentation in `docs/AUTOMATED_RELEASES.md`
  - Zero-touch releases: version bump → automatic everything

### Security
- **CI/CD Security Enhancements**:
  - Replaced deprecated `actions/create-release@v1` with secure `gh` CLI
  - Fixed git checkout vulnerability using safe `git show` commands
  - Fixed command injection risk using proper argument arrays
  - Added concurrency control to prevent simultaneous releases
  - Added disk space checks before resource-intensive operations
  - Implemented confirmation gates for destructive operations

### Changed
- **Dockerfile Consolidation**: Removed redundant `Dockerfile.n8n` in favor of single optimized `Dockerfile`
  - n8n packages are not required at runtime for N8N_MODE functionality
  - Standard image works perfectly with `N8N_MODE=true` environment variable
  - Reduces build complexity and maintenance overhead
  - Image size reduced by 500MB+ (no unnecessary n8n packages)
  - Build time improved from 8+ minutes to 1-2 minutes

### Added (CI/CD Features)
- **Developer Tools**:
  - `scripts/prepare-release.js`: Interactive guided release tool
  - `scripts/test-release-automation.js`: Validates entire release setup
  - `scripts/extract-changelog.js`: Modular changelog extraction
- **Release Automation Features**:
  - NPM publishing with 3-retry mechanism for network resilience
  - Multi-platform Docker builds (amd64, arm64)
  - Semantic version validation and prerelease detection
  - Automatic documentation badge updates
  - Runtime-optimized NPM package (8 deps vs 50+, ~50MB vs 1GB+)

### Fixed
- Fixed missing `axios` dependency in `package.runtime.json` causing Docker build failures

## [2.9.1] - 2025-08-02

### Fixed
- **Fixed Collection Validation**: Fixed critical issue where AI agents created invalid fixedCollection structures causing "propertyValues[itemName] is not iterable" error (fixes #90)
  - Created generic `FixedCollectionValidator` utility class that handles 12 different node types
  - Validates and auto-fixes common AI-generated patterns for Switch, If, Filter nodes
  - Extended support to Summarize, Compare Datasets, Sort, Aggregate, Set, HTML, HTTP Request, and Airtable nodes
  - Added comprehensive test coverage with 19 tests for all affected node types
  - Provides clear error messages and automatic structure corrections
- **TypeScript Type Safety**: Improved type safety in fixed collection validator
  - Replaced all `any` types with proper TypeScript types (`NodeConfig`, `NodeConfigValue`)
  - Added type guards for safe property access
  - Fixed potential memory leak in `getAllPatterns` by creating deep copies
  - Added circular reference protection using `WeakSet` in structure traversal
- **Node Type Normalization**: Fixed inconsistent node type casing
  - Normalized `compareDatasets` to `comparedatasets` and `httpRequest` to `httprequest`
  - Ensures consistent node type handling across all validation tools
  - Maintains backward compatibility with existing workflows

### Enhanced
- **Code Review Improvements**: Addressed all code review feedback
  - Made output keys deterministic by removing `Math.random()` usage
  - Improved error handling with comprehensive null/undefined/array checks
  - Enhanced memory safety with proper object cloning
  - Added protection against circular references in configuration objects

### Testing
- **Comprehensive Test Coverage**: Added extensive tests for fixedCollection validation
  - 19 tests covering all 12 affected node types
  - Tests for edge cases including empty configs, non-object values, and circular references
  - Real-world AI agent pattern tests based on actual ChatGPT/Claude generated configs
  - Version compatibility tests across all validation profiles
  - TypeScript compilation tests ensuring type safety

## [2.9.0] - 2025-08-01

### Added
- **n8n Integration with MCP Client Tool Support**: Complete n8n integration enabling n8n-mcp to run as MCP server within n8n workflows
  - Full compatibility with n8n's MCP Client Tool node
  - Dedicated n8n mode (`N8N_MODE=true`) for optimized operation
  - Workflow examples and n8n-friendly tool descriptions
  - Quick deployment script (`deploy/quick-deploy-n8n.sh`) for easy setup
  - Docker configuration specifically for n8n deployment (`Dockerfile.n8n`, `docker-compose.n8n.yml`)
  - Test scripts for n8n integration (`test-n8n-integration.sh`, `test-n8n-mode.sh`)
- **n8n Deployment Documentation**: Comprehensive guide for deploying n8n-MCP with n8n (`docs/N8N_DEPLOYMENT.md`)
  - Local testing instructions using `/scripts/test-n8n-mode.sh`
  - Production deployment with Docker Compose
  - Cloud deployment guide for Hetzner, AWS, and other providers
  - n8n MCP Client Tool setup and configuration
  - Troubleshooting section with common issues and solutions
- **Protocol Version Negotiation**: Intelligent client detection for n8n compatibility
  - Automatically detects n8n clients and uses protocol version 2024-11-05
  - Standard MCP clients get the latest version (2025-03-26)
  - Improves compatibility with n8n's MCP Client Tool node
  - Comprehensive protocol negotiation test suite
- **Comprehensive Parameter Validation**: Enhanced validation for all MCP tools
  - Clear, user-friendly error messages for invalid parameters
  - Numeric parameter conversion and edge case handling
  - 52 new parameter validation tests
  - Consistent error format across all tools
- **Session Management**: Improved session handling with comprehensive test coverage
  - Fixed memory leak potential with async cleanup
  - Better connection close handling
  - Enhanced session management tests
- **Dynamic README Version Badge**: Made version badge update automatically from package.json
  - Added `update-readme-version.js` script
  - Enhanced `sync-runtime-version.js` to update README badges
  - Version badge now stays in sync during publish workflow

### Fixed
- **Docker Build Optimization**: Fixed Dockerfile.n8n using wrong dependencies
  - Now uses `package.runtime.json` instead of full `package.json`
  - Reduces build time from 13+ minutes to 1-2 minutes
  - Fixes ARM64 build failures due to network timeouts
  - Reduces image size from ~1.5GB to ~280MB
- **CI Test Failures**: Resolved Docker entrypoint permission issues
  - Updated tests to accept dynamic UID range (10000-59999)
  - Enhanced lock file creation with better error recovery
  - Fixed TypeScript lint errors in test files
  - Fixed flaky performance tests with deterministic versions
- **Schema Validation Issues**: Fixed n8n nested output format compatibility
  - Added validation for n8n's nested output workaround
  - Fixed schema validation errors with n8n MCP Client Tool
  - Enhanced error sanitization for production environments

### Changed
- **Memory Management**: Improved session cleanup to prevent memory leaks
- **Error Handling**: Enhanced error sanitization for production environments
- **Docker Security**: Using unpredictable UIDs/GIDs (10000-59999 range) for better security
- **CI/CD Configuration**: Made codecov patch coverage informational to prevent CI failures on infrastructure code
- **Test Scripts**: Enhanced with Docker auto-installation and better user experience
  - Added colored output and progress indicators
  - Automatic Docker installation for multiple operating systems
  - n8n API key flow for management tools

### Security
- **Enhanced Docker Security**: Dynamic UID/GID generation for containers
- **Error Sanitization**: Improved error messages to prevent information leakage
- **Permission Handling**: Better permission management for mounted volumes
- **Input Validation**: Comprehensive parameter validation prevents injection attacks

## [2.8.3] - 2025-07-31

### Fixed
- **Docker User Switching**: Fixed critical issue where user switching was completely broken in Alpine Linux containers
  - Added `su-exec` package for proper privilege dropping in Alpine containers
  - Fixed broken shell command in entrypoint that used invalid `exec $*` syntax
  - Fixed non-existent `printf %q` command in Alpine's BusyBox shell
  - Rewrote user switching logic to properly exec processes with nodejs user
  - Fixed race condition in database initialization by ensuring lock directory exists
- **Docker Integration Tests**: Fixed failing tests due to Alpine Linux ps command behavior
  - Alpine's BusyBox ps shows numeric UIDs instead of usernames for non-system users
  - Tests now accept multiple possible values: "nodejs", "1001", or "1" (truncated)
  - Added proper process user verification instead of relying on docker exec output
  - Added demonstration test showing docker exec vs main process user context

### Security
- **Command Injection Prevention**: Added comprehensive input validation in n8n-mcp wrapper
  - Whitelist-based argument validation to prevent command injection
  - Only allows safe arguments: --port, --host, --verbose, --quiet, --help, --version
  - Rejects any arguments containing shell metacharacters or suspicious content
- **Database Initialization**: Added proper file locking to prevent race conditions
  - Uses flock for exclusive database initialization
  - Prevents multiple containers from corrupting database during simultaneous startup

### Testing
- **Docker Test Reliability**: Comprehensive fixes for CI environment compatibility
  - Added Docker image build step in test setup
  - Fixed environment variable visibility tests to check actual process environment
  - Fixed user switching tests to check real process user instead of docker exec context
  - All 18 Docker integration tests now pass reliably in CI

### Changed
- **Docker Base Image**: Updated su-exec installation in Dockerfile for proper user switching
- **Error Handling**: Improved error messages and logging in Docker entrypoint script

## [2.8.2] - 2025-07-31

### Added
- **Docker Configuration File Support**: Full support for JSON config files in Docker containers (fixes #105)
  - Parse JSON configuration files and safely export as environment variables
  - Support for `/app/config.json` mounting in Docker containers
  - Secure shell quoting to prevent command injection vulnerabilities
  - Dangerous environment variable blocking (PATH, LD_PRELOAD, etc.)
  - Key sanitization for invalid environment variable names
  - Support for all JSON data types with proper edge case handling

### Fixed
- **Docker Server Mode**: Fixed Docker image failing to start in server mode
  - Added `n8n-mcp serve` command support in Docker entrypoint
  - Properly set HTTP mode when `serve` command is used
  - Fixed missing n8n-mcp binary in Docker image

### Security
- **Command Injection Prevention**: Comprehensive security hardening for config parsing
  - Implemented POSIX-compliant shell quoting without using eval
  - Blocked dangerous environment variables that could affect system security
  - Added protection against shell metacharacters in configuration values
  - Sanitized configuration keys to prevent invalid shell variable names

### Testing
- **Docker Configuration Tests**: Added 53 comprehensive tests for Docker config support
  - Unit tests for config parsing, security, and edge cases
  - Integration tests for Docker entrypoint behavior
  - Tests for serve command transformation
  - Security-focused tests for injection prevention

### Documentation
- Updated Docker documentation with config file mounting examples
- Added troubleshooting guide for Docker configuration issues

## [2.8.0] - 2025-07-30

### Added
- **Enhanced Test Suite**: Expanded test coverage from 1,182 to 1,356 tests
  - **Unit Tests**: Increased from 933 to 1,107 tests across 44 files (was 30)
  - Added comprehensive edge case testing for all validators
  - Split large test files for better organization and maintainability
  - Added test documentation for common patterns and edge cases
  - Improved test factory patterns for better test data generation

### Fixed
- **All Test Failures**: Achieved 100% test pass rate (was 99.5%)
  - Fixed logger tests by properly setting DEBUG environment variable
  - Fixed MSW configuration tests with proper environment restoration
  - Fixed workflow validator tests by adding proper connections between nodes
  - Fixed TypeScript compilation errors with explicit type annotations
  - Fixed ValidationResult mocks to include all required properties
  - Fixed environment variable handling in tests for better isolation

### Enhanced
- **Test Organization**: Restructured test files for better maintainability
  - Split config-validator tests into 4 focused files: basic, edge-cases, node-specific, security
  - Added dedicated edge case test files for all validators
  - Improved test naming convention to "should X when Y" pattern
  - Better test isolation with proper setup/teardown

### Documentation
- **Test Documentation**: Added comprehensive test guides
  - Created test documentation files for common patterns
  - Updated test counts in README.md to reflect new test suite
  - Added edge case testing guidelines

### CI/CD
- **GitHub Actions**: Fixed permission issues
  - Added proper permissions for test, benchmark-pr, and publish workflows
  - Fixed status write permissions for benchmark comparisons
  - Note: Full permissions will take effect after merge to main branch

## [2.7.23] - 2025-07-30

### Added
- **Comprehensive Testing Infrastructure**: Implemented complete test suite with 1,182 tests
  - **933 Unit Tests** across 30 files covering all services, parsers, database, and MCP layers
  - **249 Integration Tests** across 14 files for MCP protocol, database operations, and error handling
  - **Test Framework**: Vitest with TypeScript, coverage reporting, parallel execution
  - **Mock Strategy**: MSW for API mocking, database mocks, MCP SDK test utilities
  - **CI/CD**: GitHub Actions workflow with automated testing on all PRs
  - **Test Coverage**: Infrastructure in place with lcov, html, and Codecov integration
  - **Performance Testing**: Environment-aware thresholds (CI vs local)
  - **Database Isolation**: Each test gets its own database for parallel execution

### Fixed
- **CI Test Failures**: Resolved all 115 initially failing integration tests
  - Fixed MCP response structure: `response.content[0].text` not `response[0].text`
  - Fixed `process.exit(0)` in test setup causing Vitest failures
  - Fixed database isolation issues for parallel test execution
  - Fixed environment-aware performance thresholds
  - Fixed MSW setup isolation preventing interference with unit tests
  - Fixed empty database handling in CI environment
  - Fixed TypeScript lint errors and strict mode compliance

### Enhanced
- **Test Architecture**: Complete rewrite for production readiness
  - Proper test isolation with no shared state
  - Comprehensive custom assertions for MCP responses
  - Test data generators and builders for complex scenarios
  - Environment configuration for test modes
  - VSCode integration for debugging
  - Meaningful test organization with AAA pattern

### Documentation
- **Testing Documentation**: Complete overhaul to reflect actual implementation
  - `docs/testing-architecture.md`: Comprehensive testing guide with real examples
  - Documented all 1,182 tests with distribution by component
  - Added lessons learned and common issues/solutions
  - Updated README with accurate test statistics and badges

### Maintenance
- **Cleanup**: Removed 53 development artifacts and test coordination files
  - Deleted temporary agent briefings and coordination documents
  - Updated .gitignore to prevent future accumulation
  - Cleaned up all `FIX_*.md` and `AGENT_*.md` files

## [2.7.22] - 2025-07-28

### Security
- **Docker base images**: Updated from Node.js 20 Alpine to Node.js 22 LTS Alpine
  - Addresses known vulnerabilities in older Alpine images
  - Provides better long-term support with Node.js 22 LTS (supported until April 2027)
  - All Dockerfiles updated: `Dockerfile`, `Dockerfile.railway`, `Dockerfile.test`
  - Docker Compose extractor service updated to use Node.js 22
  - Documentation updated to reflect new base image version

### Compatibility
- Tested and verified compatibility with Node.js 22 LTS
- All dependencies work correctly with the new Node.js version
- Docker builds complete successfully with improved security posture

## [2.7.21] - 2025-07-23

### Updated
- **n8n Dependencies**: Updated to latest versions for compatibility and new features
  - n8n: 1.102.4 → 1.103.2
  - n8n-core: 1.101.2 → 1.102.1
  - n8n-workflow: 1.99.1 → 1.100.0
  - @n8n/n8n-nodes-langchain: 1.101.2 → 1.102.1
- **Node Database**: Rebuilt with 532 nodes from updated n8n packages
- All validation tests passing with updated dependencies

## [2.7.20] - 2025-07-18

### Fixed
- **Docker container cleanup on session end** (Issue #66)
  - Fixed containers not responding to termination signals when Claude Desktop sessions end
  - Added proper SIGTERM/SIGINT signal handlers to stdio-wrapper.ts
  - Removed problematic trap commands from docker-entrypoint.sh
  - Added STOPSIGNAL directive to Dockerfile for explicit signal handling
  - Implemented graceful shutdown in MCP server with database cleanup
  - Added stdin close detection for proper cleanup when Claude Desktop closes the pipe
  - Containers now properly exit with the `--rm` flag, preventing accumulation
  - Recommended using `--init` flag in Docker run command for best signal handling

### Documentation
- Updated README with container lifecycle management best practices
- Added `--init` flag to all Docker configuration examples
- Added troubleshooting section for container accumulation issues

## [2.7.19] - 2025-07-18

### Fixed
- **Enhanced node type format normalization** (Issue #74)
  - Fixed issue where `n8n-nodes-langchain.chattrigger` (incorrect format) was not being normalized
  - Added support for `n8n-nodes-langchain.*` → `nodes-langchain.*` normalization (without @n8n/ prefix)
  - Implemented case-insensitive node name matching (e.g., `chattrigger` → `chatTrigger`)
  - Added smart camelCase detection for common patterns (trigger, request, sheets, etc.)
  - Fixed `get_node_documentation` tool to use same normalization logic as other tools
  - All MCP tools now consistently handle various format variations:
    - `nodes-langchain.chatTrigger` (correct format)
    - `n8n-nodes-langchain.chatTrigger` (package format)
    - `n8n-nodes-langchain.chattrigger` (package + wrong case)
    - `nodes-langchain.chattrigger` (wrong case only)
    - `@n8n/n8n-nodes-langchain.chatTrigger` (full npm format)
  - Updated all 7 node lookup locations to use normalized types for alternatives generation
  - Enhanced `getNodeTypeAlternatives()` to normalize all generated alternatives

## [2.7.18] - 2025-07-18

### Fixed
- **Node type prefix normalization for AI agents** (Issue #71)
  - AI agents can now use node types directly from n8n workflow exports without manual conversion
  - Added automatic normalization: `n8n-nodes-base.httpRequest` → `nodes-base.httpRequest`
  - Added automatic normalization: `@n8n/n8n-nodes-langchain.agent` → `nodes-langchain.agent`
  - Fixed 9 MCP tools that were failing with full package names:
    - `get_node_info`, `get_node_essentials`, `get_node_as_tool_info`
    - `search_node_properties`, `validate_node_minimal`, `validate_node_config`
    - `get_property_dependencies`, `search_nodes`, `get_node_documentation`
  - Maintains backward compatibility - existing short prefixes continue to work
  - Created centralized `normalizeNodeType` utility for consistent handling across all tools
- **Health check endpoint** - Fixed incorrect `/health` endpoint usage
  - Now correctly uses `/healthz` endpoint which is available on all n8n instances
  - Improved error handling with proper fallback to workflow list endpoint
  - Fixed axios import for healthz endpoint access
- **n8n_list_workflows pagination clarity** (Issue #54)
  - Changed misleading `total` field to `returned` to clarify it's the count of items in current page
  - Added `hasMore` boolean flag for clear pagination indication
  - Added `_note` field with guidance when more data is available ("More workflows available. Use cursor to get next page.")
  - Applied same improvements to `n8n_list_executions` for consistency
  - AI agents now correctly understand they need to use pagination instead of assuming limited total workflows

### Added
- **Node type utilities** in `src/utils/node-utils.ts`
  - `normalizeNodeType()` - Converts full package names to database format
  - `getNodeTypeAlternatives()` - Provides fallback options for edge cases
  - `getWorkflowNodeType()` - Constructs proper n8n workflow format from database values
- **workflowNodeType field** in all MCP tool responses that return node information
  - AI agents now receive both `nodeType` (internal format) and `workflowNodeType` (n8n format)
  - Example: `nodeType: "nodes-base.webhook"`, `workflowNodeType: "n8n-nodes-base.webhook"`
  - Prevents confusion where AI agents would search nodes and use wrong format in workflows
  - Added to: `search_nodes`, `get_node_info`, `get_node_essentials`, `get_node_as_tool_info`, `validate_node_operation`
- **Version information in health check**
  - `n8n_health_check` now returns MCP version and supported n8n version
  - Added `mcpVersion`, `supportedN8nVersion`, and `versionNote` fields
  - Includes instructions for AI agents to inform users about version compatibility
  - Note: n8n API currently doesn't expose instance version, so manual verification is required

### Performance
- **n8n_list_workflows response size optimization**
  - Tool now returns only minimal metadata (id, name, active, dates, tags, nodeCount) instead of full workflow structure
  - Reduced response size by ~95% - from potentially thousands of tokens per workflow to ~10 tokens
  - Eliminated token limit errors when listing workflows with many nodes
  - Updated tool description to clarify it returns "minimal metadata only"
  - Users should use `n8n_get_workflow` to fetch full workflow details when needed

## [2.7.17] - 2025-07-17

### Fixed
- **Removed faulty auto-generated examples from MCP tools** (Issue #60)
  - Removed examples from `get_node_essentials` responses that were misleading AI agents
  - Removed examples from `validate_node_operation` when validation errors occur
  - Examples were showing incorrect configurations (e.g., Slack showing "channel" property instead of required "select" property)
  - Tools now focus on validation errors and fix suggestions instead of potentially incorrect examples
  - Preserved helpful format hints in `get_node_for_task` (these show input formats like "#general" or URL examples, not node configurations)
  - This change reduces confusion and helps AI agents build correct workflows on the first attempt

### Changed
- Updated tool documentation to reflect removal of auto-generated examples
- `get_node_essentials` now points users to `validate_node_operation` for working configurations
- Enhanced validation error messages to be more helpful without relying on examples

## [2.7.16] - 2025-07-17

### Added
- **Comprehensive MCP tools documentation** (Issue #60)
  - Documented 30 previously undocumented MCP tools
  - Added complete parameter descriptions, examples, and best practices
  - Implemented modular documentation system with per-tool files
  - Documentation optimized for AI agent consumption (utilitarian approach)
  - Added documentation for all n8n management tools (n8n_*)
  - Added documentation for workflow validation tools
  - Added documentation for template management tools
  - Improved `tools_documentation()` to serve as central documentation hub

### Enhanced
- **Tool documentation system** completely rewritten for AI optimization
  - Each tool now has its own documentation module
  - Consistent structure: description, parameters, examples, tips, common errors
  - AI-friendly formatting with clear sections and examples
  - Reduced redundancy while maintaining completeness

## [2.7.15] - 2025-07-15

### Fixed
- **HTTP Server URL Handling**: Fixed hardcoded localhost URLs in HTTP server output (Issue #41, #42)
  - Added intelligent URL detection that considers BASE_URL, PUBLIC_URL, and proxy headers
  - Server now displays correct public URLs when deployed behind reverse proxies
  - Added support for X-Forwarded-Proto and X-Forwarded-Host headers when TRUST_PROXY is enabled
  - Fixed port display logic to hide standard ports (80/443) in URLs
  - Added new GET endpoints (/, /mcp) for better API discovery

### Security
- **Host Header Injection Prevention**: Added hostname validation to prevent malicious proxy headers
  - Only accepts valid hostnames (alphanumeric, dots, hyphens, optional port)
  - Rejects hostnames with paths, usernames, or special characters
  - Falls back to safe defaults when invalid headers are detected
- **URL Scheme Validation**: Restricted URL schemes to http/https only
  - Blocks dangerous schemes like javascript:, file://, data:
  - Validates all configured URLs (BASE_URL, PUBLIC_URL)
- **Information Disclosure**: Removed sensitive environment data from API responses
  - Root endpoint no longer exposes internal configuration
  - Only shows essential API information

### Added
- **URL Detection Utility**: New `url-detector.ts` module for intelligent URL detection
  - Prioritizes explicit configuration (BASE_URL/PUBLIC_URL)
  - Falls back to proxy headers when TRUST_PROXY is enabled
  - Uses host/port configuration as final fallback
  - Includes comprehensive security validations
- **Test Scripts**: Added test scripts for URL configuration and security validation
  - `test-url-configuration.ts`: Tests various URL detection scenarios
  - `test-security.ts`: Validates security fixes for malicious headers

### Changed
- **Consistent Versioning**: Fixed version inconsistency between server implementations
  - Both http-server.ts and http-server-single-session.ts now use PROJECT_VERSION
  - Removed hardcoded version strings
- **HTTP Bridge**: Updated to use HOST/PORT environment variables for default URL construction
- **Documentation**: Updated HTTP deployment guide with URL configuration section

## [2.7.14] - 2025-07-15

### Fixed
- **Partial Update Tool**: Fixed validation/execution discrepancy that caused "settings must NOT have additional properties" error (Issue #45)
  - Removed logic in `cleanWorkflowForUpdate` that was incorrectly adding default settings to workflows
  - The function now only removes read-only fields without adding any new properties
  - This fixes the issue where partial updates would pass validation but fail during execution
  - Added comprehensive test coverage in `test-issue-45-fix.ts`

## [2.7.13] - 2025-07-11

### Fixed
- **npx Execution**: Fixed WASM file resolution for sql.js when running via `npx n8n-mcp` (Issue #31)
  - Enhanced WASM file locator to try multiple path resolution strategies
  - Added `require.resolve()` for reliable package location in npm environments
  - Made better-sqlite3 an optional dependency to prevent installation failures
  - Improved error messages when sql.js fails to load
  - The package now works correctly with `npx` without any manual configuration

### Changed
- **Database Adapter**: Improved path resolution for both local development and npm package contexts
  - Supports various npm installation scenarios (global, local, npx cache)
  - Better fallback handling for sql.js WebAssembly file loading

## [2.7.12] - 2025-07-10

### Updated
- **n8n Dependencies**: Updated to latest versions for compatibility and new features
  - n8n: 1.100.1 → 1.101.1
  - n8n-core: 1.99.0 → 1.100.0
  - n8n-workflow: 1.97.0 → 1.98.0
  - @n8n/n8n-nodes-langchain: 1.99.0 → 1.100.1
- **Node Database**: Rebuilt with 528 nodes from updated n8n packages
- All validation tests passing with updated dependencies

## [2.7.11] - 2025-07-10

### Enhanced
- **Token Efficiency**: Significantly reduced MCP tool description lengths for better AI agent performance
  - Documentation tools: Average 129 chars (down from ~250-450)
  - Management tools: Average 93 chars (down from ~200-400)
  - Overall token reduction: ~65-70%
  - Moved detailed documentation to `tools_documentation()` system
  - Only 2 tools exceed 200 chars (list_nodes: 204, n8n_update_partial_workflow: 284)
  - Preserved all essential information while removing redundancy

### Fixed
- **search_nodes Tool**: Major improvements to search functionality for AI agents
  - Primary nodes (webhook, httpRequest) now appear first in search results instead of being buried
  - Fixed issue where searching "webhook" returned specialized triggers instead of the main Webhook node
  - Fixed issue where searching "http call" didn't prioritize HTTP Request node
  - Fixed FUZZY mode returning no results for typos like "slak" (lowered threshold from 300 to 200)
  - Removed unnecessary searchInfo messages that appeared on every search
  - Fixed HTTP node type comparison case sensitivity issue
  - Implemented relevance-based ranking with special boosting for primary nodes
- **search_templates FTS5 Error**: Fixed "no such module: fts5" error in environments without FTS5 support (fixes Claude Desktop issue)
  - Made FTS5 completely optional - detects support at runtime
  - Removed FTS5 from required schema to prevent initialization failures
  - Automatically falls back to LIKE search when FTS5 is unavailable
  - FTS5 tables and triggers created conditionally only if supported
  - Template search now works in ALL SQLite environments

### Added
- **FTS5 Full-Text Search**: Added SQLite FTS5 support for faster and more intelligent node searching
  - Automatic fallback to LIKE queries if FTS5 is unavailable
  - Supports advanced search modes: OR (default), AND (all terms required), FUZZY (typo-tolerant)
  - Significantly improves search performance for large databases
  - FUZZY mode now uses edit distance (Levenshtein) for better typo tolerance
- **FTS5 Detection**: Added runtime detection of FTS5 support
  - `checkFTS5Support()` method in database adapters
  - Conditional initialization of FTS5 features
  - Graceful degradation when FTS5 not available

## [Unreleased]

### Fixed
- **Code Node Documentation**: Corrected information about `$helpers` object and `getWorkflowStaticData` function
  - `$getWorkflowStaticData()` is a standalone function, NOT `$helpers.getWorkflowStaticData()`
  - Updated Code node guide to clarify which functions are standalone vs methods on $helpers
  - Added validation warning when using incorrect `$helpers.getWorkflowStaticData` syntax
  - Based on n8n community feedback and GitHub issues showing this is a common confusion point

### Added
- **Expression vs Code Node Clarification**: Added comprehensive documentation about differences between expression and Code node contexts
  - New section "IMPORTANT: Code Node vs Expression Context" explaining key differences
  - Lists expression-only functions not available in Code nodes ($now(), $today(), Tournament template functions)
  - Clarifies different syntax: $('Node Name') vs $node['Node Name']
  - Documents reversed JMESPath parameter order between contexts
  - Added "Expression Functions NOT in Code Nodes" section with alternatives
- **Enhanced Code Node Validation**: Added new validation checks for common expression/Code node confusion
  - Detects expression syntax {{...}} in Code nodes with clear error message
  - Warns about using $node[] syntax instead of $() in Code nodes
  - Identifies expression-only functions with helpful alternatives
  - Checks for wrong JMESPath parameter order
  - Test script `test-expression-code-validation.ts` to verify validation works correctly

## [2.7.11] - 2025-07-09

### Fixed
- **Issue #26**: Fixed critical issue where AI agents were placing error handling properties inside `parameters` instead of at node level
  - Root cause: AI agents were confused by examples showing `parameters.path` updates and assumed all properties followed the same pattern
  - Error handling properties (`onError`, `retryOnFail`, `maxTries`, `waitBetweenTries`, `alwaysOutputData`) must be placed at the NODE level
  - Other node-level properties (`executeOnce`, `disabled`, `notes`, `notesInFlow`, `credentials`) were previously undocumented for AI agents
  - Updated `n8n_create_workflow` and `n8n_update_partial_workflow` documentation with explicit examples and warnings
  - Verified fix with workflows tGyHrsBNWtaK0inQ, usVP2XRXhI35m3Ts, and swuogdCCmNY7jj71

### Added
- **Comprehensive Node-Level Properties Reference** in tools documentation (`tools_documentation()`)
  - Documents ALL available node-level properties with explanations
  - Shows correct placement and usage for each property
  - Provides complete example node configuration
  - Accessible via `tools_documentation({depth: "full"})` for AI agents
- **Enhanced Workflow Validation** for additional node-level properties
  - Now validates `executeOnce`, `disabled`, `notes`, `notesInFlow` types
  - Checks for misplacement of ALL node-level properties (expanded from 6 to 11)
  - Provides clear error messages with correct examples when properties are misplaced
  - Shows specific fix with example node structure
- **Test Script** `test-node-level-properties.ts` demonstrating correct usage
  - Shows all node-level properties in proper configuration
  - Demonstrates common mistakes to avoid
  - Validates workflow configurations
- **Comprehensive Code Node Documentation** in tools_documentation
  - New `code_node_guide` topic with complete reference for JavaScript and Python
  - Covers all built-in variables: $input, $json, $node, $workflow, $execution, $prevNode
  - Documents helper functions: DateTime (Luxon), JMESPath, $helpers methods
  - Includes return format requirements with correct/incorrect examples
  - Security considerations and banned operations
  - Common patterns: data transformation, filtering, aggregation, error handling
  - Code node as AI tool examples
  - Performance best practices and debugging tips
- **Enhanced Code Node Validation** with n8n-specific patterns
  - Validates return statement presence and format
  - Checks for array of objects with json property
  - Detects common mistakes (returning primitives, missing array wrapper)
  - Validates n8n variable usage ($input, items, $json context)
  - Security checks (eval, exec, require, file system access)
  - Language-specific validation for JavaScript and Python
  - Mode-specific warnings ($json in wrong mode)
  - Async/await pattern validation
  - External library detection with helpful alternatives
- **Expanded Code Node Examples** in ExampleGenerator
  - Data transformation, aggregation, and filtering examples
  - API integration with error handling
  - Python data processing example
  - Code node as AI tool pattern
  - CSV to JSON transformation
  - All examples include proper return format
- **New Code Node Task Templates**
  - `custom_ai_tool`: Create custom tools for AI agents
  - `aggregate_data`: Summary statistics from multiple items
  - `batch_process_with_api`: Process items in batches with rate limiting
  - `error_safe_transform`: Robust data transformation with validation
  - `async_data_processing`: Concurrent processing with limits
  - `python_data_analysis`: Statistical analysis using Python
  - All templates include comprehensive error handling
- **Fixed Misleading Documentation** based on real-world testing:
  - **Crypto Module**: Clarified that `require('crypto')` IS available despite editor warnings
  - **Helper Functions**: Fixed documentation showing `$getWorkflowStaticData()` is standalone, not on $helpers
  - **JMESPath**: Corrected syntax from `jmespath.search()` to `$jmespath()`
  - **Node Access**: Fixed from `$node['Node Name']` to `$('Node Name')`
  - **Python**: Documented `item.json.to_py()` for JsProxy conversion
  - Added comprehensive "Available Functions and Libraries" section
  - Created security examples showing proper crypto usage
  - **JMESPath Numeric Literals**: Added critical documentation about n8n-specific requirement for backticks around numbers in filters
    - Example: `[?age >= \`18\`]` not `[?age >= 18]`
    - Added validation to detect and warn about missing backticks
    - Based on Claude Desktop feedback from workflow testing
  - **Webhook Data Structure**: Fixed common webhook data access gotcha
    - Webhook payload is at `items[0].json.body`, NOT `items[0].json` 
    - Added dedicated "Webhook Data Access" section in Code node documentation
    - Created webhook processing example showing correct data access
    - Added validation to detect incorrect webhook data access patterns
    - New task template `process_webhook_data` with complete example

### Enhanced
- **MCP Tool Documentation** significantly improved:
  - `n8n_create_workflow` now includes complete node example with all properties
  - `n8n_update_partial_workflow` shows difference between node-level vs parameter updates
  - Added "CRITICAL" warnings about property placement
  - Updated best practices and common pitfalls sections
- **Workflow Validator** improvements:
  - Expanded property checking from 6 to 11 node-level properties
  - Better error messages showing complete correct structure
  - Type validation for all node-level boolean and string properties
- **Code Node Validation** enhanced with new checks:
  - Detects incorrect `$helpers.getWorkflowStaticData()` usage
  - Warns about `$helpers` usage without availability check
  - Validates crypto usage with proper require statement
  - All based on common errors found in production workflows
- **Type Definitions** updated:
  - Added `notesInFlow` to WorkflowNode interface in workflow-validator.ts
  - Fixed credentials type from `Record<string, string>` to `Record<string, unknown>` in n8n-api.ts
- **NodeSpecificValidators** now includes comprehensive Code node validation
  - Language-specific syntax checks
  - Return format validation with detailed error messages
  - n8n variable usage validation
  - Security pattern detection
  - Error handling recommendations
  - Mode-specific suggestions
- **Config Validator** improved Code node validation
  - Better return statement detection
  - Enhanced syntax checking for both JavaScript and Python
  - More helpful error messages with examples
  - Detection of common n8n Code node mistakes
- **Fixed Documentation Inaccuracies** based on user testing and n8n official docs:
  - JMESPath: Corrected syntax to `$jmespath()` instead of `jmespath.search()`
  - Node Access: Fixed to show `$('Node Name')` syntax, not `$node`
  - Python: Documented `_input.all()` and `item.json.to_py()` for JsProxy conversion
  - Python: Added underscore prefix documentation for all built-in variables
  - Validation: Skip property visibility warnings for Code nodes to reduce false positives

## [2.7.10] - 2025-07-09

### Documentation Update
- Added comprehensive documentation on how to update error handling properties using `n8n_update_partial_workflow`
- Error handling properties can be updated at the node level using the workflow diff engine:
  - `continueOnFail`: boolean - Whether to continue workflow on node failure
  - `onError`: 'continueRegularOutput' | 'continueErrorOutput' | 'stopWorkflow' - Error handling strategy
  - `retryOnFail`: boolean - Whether to retry on failure
  - `maxTries`: number - Maximum retry attempts
  - `waitBetweenTries`: number - Milliseconds to wait between retries
  - `alwaysOutputData`: boolean - Always output data even on error
- Added test script demonstrating error handling property updates
- Updated WorkflowNode type to include `onError` property in n8n-api types
- Workflow diff engine now properly handles all error handling properties
=======
## [2.8.0] - 2025-07-08

### Added
- **NEW: SSE (Server-Sent Events) mode** - Full implementation for n8n MCP Server Trigger integration
- **NEW: SSE endpoints** - `/sse` for event streams, `/mcp/message` for async requests
- **NEW: SSE Session Manager** - Manages multiple concurrent SSE connections with lifecycle handling
- **NEW: MCP protocol over SSE** - Enables real-time event streaming and async tool execution
- **NEW: Docker Compose SSE configuration** - `docker-compose.sse.yml` for easy deployment
- **NEW: SSE test scripts** - `npm run test:sse` for verification and debugging
- **NEW: n8n workflow example** - Example workflow for MCP Server Trigger with SSE

### Features
- **Real-time communication** - SSE enables push-based updates from server to n8n
- **Long-running operations** - Better support for async and long-running tool executions
- **Multiple connections** - Support for multiple concurrent n8n workflows
- **Keep-alive pings** - Automatic connection maintenance every 30 seconds
- **Session management** - Automatic cleanup of inactive sessions (5-minute timeout)
- **Backward compatibility** - Legacy `/mcp` endpoint still available

### Documentation
- Complete SSE implementation guide at `docs/SSE_IMPLEMENTATION.md`
- Updated README with SSE mode instructions
- Added SSE testing and deployment documentation
- n8n configuration examples for MCP Server Trigger
>>>>>>> 54e09c96

## [2.7.10] - 2025-07-07

### Added
- Enhanced authentication logging for better debugging of client authentication issues
- Specific error reasons for authentication failures: `no_auth_header`, `invalid_auth_format`, `invalid_token`
- AUTH_TOKEN_FILE support in single-session HTTP server for consistency
- Empty token validation to prevent security issues
- Whitespace trimming for authentication tokens

### Fixed
- Issue #22: Improved authentication failure diagnostics for mcp-remote client debugging
- Issue #16: Fixed AUTH_TOKEN_FILE validation for HTTP mode in Docker production stacks - Docker entrypoint now properly validates and supports AUTH_TOKEN_FILE environment variable
- Security: Removed token length from logs to prevent information disclosure

### Security
- Authentication tokens are now trimmed to handle whitespace edge cases
- Empty tokens are explicitly rejected with clear error messages
- Removed sensitive information (token lengths) from authentication logs

## [2.7.8] - 2025-07-06

### Added
- npx support for zero-installation usage - users can now run `npx n8n-mcp` without installing
- npm package distribution with runtime-only dependencies (8 deps vs 50+ dev deps)
- Dedicated publish script for npm releases with OTP support
- Database path resolution supporting npx, global, and local installations

### Fixed
- Issue #15: Added npx execution support as requested
- Removed development dependencies from npm package (reduced from 1GB+ to ~50MB)
- Node.js version conflicts by excluding n8n dependencies from runtime package

### Changed
- npm package now uses package.runtime.json for publishing (no n8n dependencies)
- Enhanced .gitignore to exclude npm publishing artifacts
- README now highlights npx as the primary installation method

## [2.7.5] - 2025-07-06

### Added
- AUTH_TOKEN_FILE support for reading authentication tokens from files (Docker secrets compatible) - partial implementation
- Known Issues section in README documenting Claude Desktop container duplication bug
- Enhanced authentication documentation in Docker README

### Fixed
- Issue #16: AUTH_TOKEN_FILE was documented but not implemented (partially fixed - see v2.7.10 for complete fix)
- HTTP server now properly supports both AUTH_TOKEN and AUTH_TOKEN_FILE environment variables

### Changed
- Authentication logic now checks AUTH_TOKEN first, then falls back to AUTH_TOKEN_FILE
- Updated Docker documentation to clarify authentication options

## [2.7.4] - 2025-07-03

### Changed
- Renamed `start_here_workflow_guide` tool to `tools_documentation` for better clarity
- Converted tool output from JSON to LLM-friendly plain text format
- Made documentation concise by default with "essentials" depth

### Added
- `depth` parameter to control documentation detail level ("essentials" or "full")
- Per-tool documentation - get help for any specific MCP tool
- Two-tier documentation system:
  - Essentials: Brief description, key parameters, example, performance, tips
  - Full: Complete documentation with all details, examples, best practices
- Quick reference mode when called without parameters
- Documentation for 8 commonly used tools
- Test script for tools documentation (`test:tools-documentation`)

### Removed
- Removed duplicate `tools_documentation` tool definition
- Removed unused `getWorkflowGuide` method (380+ lines)
- Removed old `handlers-documentation.ts` file

## [2.7.3] - 2025-07-02

### Added
- MCP Tools Documentation system (initial implementation)
- `tools_documentation` tool for comprehensive MCP tool documentation
- Documentation includes parameters, examples, best practices, and pitfalls
- Search tools by keyword functionality
- Browse tools by category
- Quick reference guide with workflow patterns

### Fixed
- Cleaned up redundant tool definitions

## [2.7.2] - 2025-07-01

### Fixed
- HTTP deployment documentation improvements
- Docker configuration updates with n8n API options

### Changed
- Updated version handling in multiple configuration files

## [2.7.1] - 2025-06-30

### Fixed
- Workflow diff engine edge cases
- Transactional update processing improvements

### Added
- Additional test coverage for diff operations
- Debug scripts for update operations

## [2.7.0] - 2025-06-29

### Added
- New `n8n_update_partial_workflow` tool for efficient diff-based workflow editing with transactional updates
- WorkflowDiffEngine for applying targeted edits without sending full workflow JSON (80-90% token savings)
- 13 diff operations: addNode, removeNode, updateNode, moveNode, enableNode, disableNode, addConnection, removeConnection, updateConnection, updateSettings, updateName, addTag, removeTag
- Smart node references supporting both node ID and name
- Transaction safety with validation before applying changes
- Validation-only mode for testing diff operations
- Comprehensive test coverage for all diff operations
- Example guide in `docs/workflow-diff-examples.md`
- Two-pass processing allowing operations in any order
- Operation limit of 5 operations per request for reliability
- `n8n_diagnostic` tool to troubleshoot management tools visibility issues
- Version utility (`src/utils/version.ts`) for centralized version management
- Script to sync package.runtime.json version

### Changed
- Renamed `n8n_update_workflow` to `n8n_update_full_workflow` to clarify it replaces entire workflow
- Renamed core MCP files for clarity:
  - `tools-update.ts` → `tools.ts`
  - `server-update.ts` → `server.ts`
  - `http-server-fixed.ts` → `http-server.ts`
- Updated imports across 21+ files to use new file names

### Fixed
- Version mismatch issue where version was hardcoded instead of reading from package.json (GitHub issue #5)
- MCP validation error by simplifying schema to allow additional properties
- n8n API validation by removing all read-only fields in cleanWorkflowForUpdate
- Claude Desktop compatibility by adding additionalProperties: true
- Removed DEBUG console.log statements from MCP server

### Removed
- Legacy HTTP server implementation (`src/http-server.ts`)
- Unused legacy API client (`src/utils/n8n-client.ts`)
- Unnecessary file name suffixes (-update, -fixed)

## [2.6.3] - 2025-06-26

### Added
- `n8n_validate_workflow` tool to validate workflows directly from n8n instance by ID
- Fetches workflow from n8n API and runs comprehensive validation
- Supports all validation profiles and options
- Part of complete lifecycle: discover → build → validate → deploy → execute

## [2.6.2] - 2025-06-26

### Added
- Node type validation to verify node types exist in n8n
- Smart suggestions for common mistakes (e.g., `webhook` → `n8n-nodes-base.webhook`)
- Minimum viable workflow validation preventing single-node workflows (except webhooks)
- Empty connection detection for multi-node workflows
- Helper functions: `getWorkflowStructureExample()` and `getWorkflowFixSuggestions()`

### Fixed
- nodes-base prefix detection now catches errors before database lookup
- Enhanced error messages with clear guidance on proper workflow structure

## [2.6.1] - 2025-06-26

### Added
- typeVersion validation in workflow validator
- Enforces typeVersion on all versioned nodes
- Warns on outdated node versions
- Prevents invalid version numbers

### Fixed
- Missing typeVersion errors with correct version suggestions
- Invalid version detection exceeding maximum supported

## [2.6.0] - 2025-06-26

### Added
- 14 n8n management tools for complete workflow lifecycle management:
  - `n8n_create_workflow` - Create workflows programmatically
  - `n8n_update_workflow` - Update existing workflows
  - `n8n_trigger_webhook_workflow` - Execute workflows via webhooks
  - `n8n_list_executions` - Monitor workflow executions
  - `n8n_health_check` - Check n8n instance connectivity
  - And 9 more workflow and execution management tools
- Integration with n8n-manager-for-ai-agents functionality
- Conditional tool registration based on N8N_API_URL and N8N_API_KEY configuration
- Smart error handling for API limitations

## [2.5.1] - 2025-06-24

### Added
- `get_node_as_tool_info` tool for specific information about using ANY node as an AI tool
- Enhanced AI tool support with usage guidance
- Improved start_here_workflow_guide with Claude Project setup

### Changed
- Enhanced AI tool detection and documentation
- Updated documentation to match current state

## [2.5.0] - 2025-06-24

### Added
- Comprehensive workflow validation system:
  - `validate_workflow` - Validate entire workflows before deployment
  - `validate_workflow_connections` - Check workflow structure and connections
  - `validate_workflow_expressions` - Validate all n8n expressions
- Expression validator for n8n syntax validation
- AI tool connection validation
- Phase 2 validation improvements

## [2.4.2] - 2025-06-24

### Added
- Enhanced operation-aware validation system
- `validate_node_operation` - Verify node configuration with operation awareness
- `validate_node_minimal` - Quick validation for required fields only
- Node-specific validation logic
- Validation profiles support

### Fixed
- Validation improvements based on AI agent feedback

## [2.4.1] - 2025-06-20

### Added
- n8n workflow templates integration:
  - `list_node_templates` - Find workflow templates using specific nodes
  - `get_template` - Get complete workflow JSON for import
  - `search_templates` - Search templates by keywords
  - `get_templates_for_task` - Get curated templates for common tasks
- Template fetching from n8n.io API
- Robust template fetching with retries
- Expanded template window from 6 months to 1 year

### Fixed
- Made templates available in Docker by removing axios from runtime
- Template service made optional in Docker environment
- Non-deterministic CHECK constraint removed from templates table

## [2.4.0] - 2025-06-18

### Added
- AI-optimized tools with 95% size reduction:
  - `get_node_essentials` - Returns only essential properties (10-20) with examples
  - `search_node_properties` - Find specific properties without downloading everything
  - `get_node_for_task` - Get pre-configured node settings for common tasks
  - `list_tasks` - List all available task templates
  - `get_property_dependencies` - Analyze property dependencies and visibility conditions
- Property filter service with curated essential properties
- Example generator for common use cases
- Task templates with pre-configured settings
- Docker build optimization (82% smaller images, 10x faster builds)

### Changed
- Switched to MIT license for wider adoption
- Optimized Docker builds to exclude n8n dependencies at runtime
- Improved tool descriptions and added workflow guide tool

### Fixed
- Docker build failures in GitHub Actions
- Claude Desktop stdio communication issues
- Version array handling in node parser

### Removed
- Legacy MCP implementation files
- n8n dependencies from Docker runtime image

## [2.3.3] - 2025-06-16

### Added
- Smart dependency update system for n8n packages
- GitHub Actions workflow for automated n8n updates
- Alternative Renovate configuration

### Fixed
- n8n package interdependent version requirements
- Node type references in validation script

## [2.3.2] - 2025-06-14

### Added
- Single-session HTTP server architecture
- Direct JSON-RPC implementation for HTTP mode
- Console output isolation for clean JSON-RPC responses

### Fixed
- "stream is not readable" error in HTTP server
- "Server not initialized" error with StreamableHTTPServerTransport
- MCP HTTP server stream errors

## [2.3.1] - 2025-06-13

### Added
- HTTP server mode for remote deployment with token authentication
- MCP-compatible HTTP endpoints
- Security features: CORS, rate limiting, request size limits
- Comprehensive HTTP testing scripts

## [2.3.0] - 2025-06-12

### Added
- Universal Node.js compatibility with automatic database adapter fallback
- Database adapter pattern with BetterSQLiteAdapter and SQLJSAdapter
- Automatic adapter selection based on environment
- sql.js persistence layer with debounced saves

### Changed
- Database operations now use unified adapter interface
- Transparent adapter switching for different Node.js versions

## [2.2.0] - 2025-06-12

### Added
- Enhanced node parser with versioned node support
- Dedicated property extractor for complex node structures
- Full support for @n8n/n8n-nodes-langchain package
- AI tool detection (35 tools with usableAsTool property)

### Changed
- Major refactor based on IMPLEMENTATION_PLAN.md v2.2
- Improved property/operation extraction (452/458 nodes have properties)
- Enhanced documentation mapping

### Fixed
- VersionedNodeType handling
- Documentation mapping issues
- Property extraction for 98.7% of nodes

## [2.1.0] - 2025-06-09

### Added
- Node extraction scripts for n8n modules
- Docker setup for n8n module processing
- Enhanced documentation fetcher
- Node source extractor utility

## [2.0.0] - 2025-06-08

### Added
- Complete overhaul to enhanced documentation-only MCP server
- SQLite database with FTS5 for fast searching
- Comprehensive MCP tools for querying n8n nodes
- Node documentation service as core component

### Changed
- Architecture redesign focusing on documentation serving
- Removed workflow execution capabilities
- Simplified to documentation and knowledge serving

## [1.0.0] - 2025-06-08

### Added
- Initial release
- Basic n8n and MCP integration
- Core workflow automation features

[2.10.4]: https://github.com/czlonkowski/n8n-mcp/compare/v2.10.3...v2.10.4
[2.10.3]: https://github.com/czlonkowski/n8n-mcp/compare/v2.10.2...v2.10.3
[2.10.2]: https://github.com/czlonkowski/n8n-mcp/compare/v2.10.1...v2.10.2
[2.10.1]: https://github.com/czlonkowski/n8n-mcp/compare/v2.10.0...v2.10.1
[2.10.0]: https://github.com/czlonkowski/n8n-mcp/compare/v2.9.1...v2.10.0
[2.9.1]: https://github.com/czlonkowski/n8n-mcp/compare/v2.9.0...v2.9.1
[2.9.0]: https://github.com/czlonkowski/n8n-mcp/compare/v2.8.3...v2.9.0
[2.8.3]: https://github.com/czlonkowski/n8n-mcp/compare/v2.8.2...v2.8.3
[2.8.2]: https://github.com/czlonkowski/n8n-mcp/compare/v2.8.0...v2.8.2
[2.8.0]: https://github.com/czlonkowski/n8n-mcp/compare/v2.7.23...v2.8.0
[2.7.23]: https://github.com/czlonkowski/n8n-mcp/compare/v2.7.22...v2.7.23
[2.7.22]: https://github.com/czlonkowski/n8n-mcp/compare/v2.7.21...v2.7.22
[2.7.21]: https://github.com/czlonkowski/n8n-mcp/compare/v2.7.20...v2.7.21
[2.7.20]: https://github.com/czlonkowski/n8n-mcp/compare/v2.7.19...v2.7.20
[2.7.19]: https://github.com/czlonkowski/n8n-mcp/compare/v2.7.18...v2.7.19
[2.7.18]: https://github.com/czlonkowski/n8n-mcp/compare/v2.7.17...v2.7.18
[2.7.17]: https://github.com/czlonkowski/n8n-mcp/compare/v2.7.16...v2.7.17
[2.7.16]: https://github.com/czlonkowski/n8n-mcp/compare/v2.7.15...v2.7.16
[2.7.15]: https://github.com/czlonkowski/n8n-mcp/compare/v2.7.13...v2.7.15
[2.7.13]: https://github.com/czlonkowski/n8n-mcp/compare/v2.7.12...v2.7.13
[2.7.12]: https://github.com/czlonkowski/n8n-mcp/compare/v2.7.11...v2.7.12
[2.7.11]: https://github.com/czlonkowski/n8n-mcp/compare/v2.7.10...v2.7.11
[2.7.10]: https://github.com/czlonkowski/n8n-mcp/compare/v2.7.8...v2.7.10
[2.7.8]: https://github.com/czlonkowski/n8n-mcp/compare/v2.7.5...v2.7.8
[2.7.5]: https://github.com/czlonkowski/n8n-mcp/compare/v2.7.4...v2.7.5
[2.7.4]: https://github.com/czlonkowski/n8n-mcp/compare/v2.7.3...v2.7.4
[2.7.3]: https://github.com/czlonkowski/n8n-mcp/compare/v2.7.2...v2.7.3
[2.7.2]: https://github.com/czlonkowski/n8n-mcp/compare/v2.7.1...v2.7.2
[2.7.1]: https://github.com/czlonkowski/n8n-mcp/compare/v2.7.0...v2.7.1
[2.7.0]: https://github.com/czlonkowski/n8n-mcp/compare/v2.6.3...v2.7.0
[2.6.3]: https://github.com/czlonkowski/n8n-mcp/compare/v2.6.2...v2.6.3
[2.6.2]: https://github.com/czlonkowski/n8n-mcp/compare/v2.6.1...v2.6.2
[2.6.1]: https://github.com/czlonkowski/n8n-mcp/compare/v2.6.0...v2.6.1
[2.6.0]: https://github.com/czlonkowski/n8n-mcp/compare/v2.5.1...v2.6.0
[2.5.1]: https://github.com/czlonkowski/n8n-mcp/compare/v2.5.0...v2.5.1
[2.5.0]: https://github.com/czlonkowski/n8n-mcp/compare/v2.4.2...v2.5.0
[2.4.2]: https://github.com/czlonkowski/n8n-mcp/compare/v2.4.1...v2.4.2
[2.4.1]: https://github.com/czlonkowski/n8n-mcp/compare/v2.4.0...v2.4.1
[2.4.0]: https://github.com/czlonkowski/n8n-mcp/compare/v2.3.3...v2.4.0
[2.3.3]: https://github.com/czlonkowski/n8n-mcp/compare/v2.3.2...v2.3.3
[2.3.2]: https://github.com/czlonkowski/n8n-mcp/compare/v2.3.1...v2.3.2
[2.3.1]: https://github.com/czlonkowski/n8n-mcp/compare/v2.3.0...v2.3.1
[2.3.0]: https://github.com/czlonkowski/n8n-mcp/compare/v2.2.0...v2.3.0
[2.2.0]: https://github.com/czlonkowski/n8n-mcp/compare/v2.1.0...v2.2.0
[2.1.0]: https://github.com/czlonkowski/n8n-mcp/compare/v2.0.0...v2.1.0
[2.0.0]: https://github.com/czlonkowski/n8n-mcp/compare/v1.0.0...v2.0.0
[1.0.0]: https://github.com/czlonkowski/n8n-mcp/releases/tag/v1.0.0<|MERGE_RESOLUTION|>--- conflicted
+++ resolved
@@ -5,840 +5,8 @@
 The format is based on [Keep a Changelog](https://keepachangelog.com/en/1.0.0/),
 and this project adheres to [Semantic Versioning](https://semver.org/spec/v2.0.0.html).
 
-<<<<<<< HEAD
 ## [Unreleased]
 
-## [2.10.8] - 2025-09-04
-
-### Updated
-- **n8n Dependencies**: Updated to latest versions for compatibility and new features
-  - n8n: 1.107.4 → 1.109.2
-  - @n8n/n8n-nodes-langchain: 1.106.2 → 1.109.1
-  - n8n-nodes-base: 1.106.3 → 1.108.0 (via dependencies)
-- **Node Database**: Rebuilt with 535 nodes from updated n8n packages
-- **Node.js Compatibility**: Optimized for Node.js v22.17.0 LTS
-  - Enhanced better-sqlite3 native binary compatibility
-  - Fixed SQL.js fallback mode for environments without native binaries
-- **CI/CD Improvements**: Fixed Rollup native module compatibility for GitHub Actions
-  - Added explicit platform-specific rollup binaries for cross-platform builds
-  - Resolved npm ci failures in Linux CI environment
-  - Fixed package-lock.json synchronization issues
-- **Platform Support**: Enhanced cross-platform deployment compatibility
-  - macOS ARM64 and Linux x64 platform binaries included
-  - Improved npm package distribution with proper dependency resolution
-- All 1,728+ tests passing with updated dependencies
-
-### Fixed
-- **CI/CD Pipeline**: Resolved test failures in GitHub Actions
-  - Fixed pyodide version conflicts between langchain dependencies
-  - Regenerated package-lock.json with proper dependency resolution
-  - Fixed Rollup native module loading in Linux CI environment
-- **Database Compatibility**: Enhanced SQL.js fallback reliability
-  - Improved parameter binding and state management
-  - Fixed statement cleanup to prevent memory leaks
-- **Deployment Reliability**: Better handling of platform-specific dependencies
-  - npm ci now works consistently across development and CI environments
-
-## [2.10.5] - 2025-08-20
-
-### Updated
-- **n8n Dependencies**: Updated to latest versions for compatibility and new features
-  - n8n: 1.106.3 → 1.107.4
-  - n8n-core: 1.105.3 → 1.106.2
-  - n8n-workflow: 1.103.3 → 1.104.1
-  - @n8n/n8n-nodes-langchain: 1.105.3 → 1.106.2
-- **Node Database**: Rebuilt with 535 nodes from updated n8n packages
-- All tests passing with updated dependencies
-
-## [2.10.4] - 2025-08-12
-
-### Updated
-- **n8n Dependencies**: Updated to latest versions for compatibility and new features
-  - n8n: 1.105.2 → 1.106.3
-  - n8n-core: 1.104.1 → 1.105.3
-  - n8n-workflow: 1.102.1 → 1.103.3
-  - @n8n/n8n-nodes-langchain: 1.104.1 → 1.105.3
-- **Node Database**: Rebuilt with 535 nodes from updated n8n packages
-- All 1,728 tests passing with updated dependencies
-
-## [2.10.3] - 2025-08-07
-
-### Fixed
-- **Validation System Robustness**: Fixed multiple critical validation issues affecting AI agents and workflow validation (fixes #58, #68, #70, #73)
-  - **Issue #73**: Fixed `validate_node_minimal` crash when config is undefined
-    - Added safe property access with optional chaining (`config?.resource`)
-    - Tool now handles undefined, null, and malformed configs gracefully
-  - **Issue #58**: Fixed `validate_node_operation` crash on invalid nodeType
-    - Added type checking before calling string methods
-    - Prevents "Cannot read properties of undefined (reading 'replace')" error
-  - **Issue #70**: Fixed validation profile settings being ignored
-    - Extended profile parameter to all validation phases (nodes, connections, expressions)
-    - Added Sticky Notes filtering to reduce false positives
-    - Enhanced cycle detection to allow legitimate loops (SplitInBatches)
-  - **Issue #68**: Added error recovery suggestions for AI agents
-    - New `addErrorRecoverySuggestions()` method provides actionable recovery steps
-    - Categorizes errors and suggests specific fixes for each type
-    - Helps AI agents self-correct when validation fails
-
-### Added
-- **Input Validation System**: Comprehensive validation for all MCP tool inputs
-  - Created `validation-schemas.ts` with custom validation utilities
-  - No external dependencies - pure TypeScript implementation
-  - Tool-specific validation schemas for all MCP tools
-  - Clear error messages with field-level details
-- **Enhanced Cycle Detection**: Improved detection of legitimate loops vs actual cycles
-  - Recognizes SplitInBatches loop patterns as valid
-  - Reduces false positive cycle warnings
-- **Comprehensive Test Suite**: Added 16 tests covering all validation fixes
-  - Tests for crash prevention with malformed inputs
-  - Tests for profile behavior across validation phases
-  - Tests for error recovery suggestions
-  - Tests for legitimate loop patterns
-
-### Enhanced
-- **Validation Profiles**: Now consistently applied across all validation phases
-  - `minimal`: Reduces warnings for basic validation
-  - `runtime`: Standard validation for production workflows
-  - `ai-friendly`: Optimized for AI agent workflow creation
-  - `strict`: Maximum validation for critical workflows
-- **Error Messages**: More helpful and actionable for both humans and AI agents
-  - Specific recovery suggestions for common errors
-  - Clear guidance on fixing validation issues
-  - Examples of correct configurations
-
-## [2.10.2] - 2025-08-05
-
-### Updated
-- **n8n Dependencies**: Updated to latest versions for compatibility and new features
-  - n8n: 1.104.1 → 1.105.2
-  - n8n-core: 1.103.1 → 1.104.1
-  - n8n-workflow: 1.101.0 → 1.102.1
-  - @n8n/n8n-nodes-langchain: 1.103.1 → 1.104.1
-- **Node Database**: Rebuilt with 534 nodes from updated n8n packages
-- **Template Library**: Fetched 499 workflow templates from the last 12 months
-  - Templates are filtered to include only those created or updated within the past year
-  - This ensures the template library contains fresh and actively maintained workflows
-- All 1,620 tests passing with updated dependencies
-
-## [2.10.1] - 2025-08-02
-
-### Fixed
-- **Memory Leak in SimpleCache**: Fixed critical memory leak causing MCP server connection loss after several hours (fixes #118)
-  - Added proper timer cleanup in `SimpleCache.destroy()` method
-  - Updated MCP server shutdown to clean up cache timers
-  - Enhanced HTTP server error handling with transport error handlers
-  - Fixed event listener cleanup to prevent accumulation
-  - Added comprehensive test coverage for memory leak prevention
-
-## [2.10.0] - 2025-08-02
-
-### Added
-- **Automated Release System**: Complete CI/CD pipeline for automated releases on version bump
-  - GitHub Actions workflow (`.github/workflows/release.yml`) with 7 coordinated jobs
-  - Automatic version detection and changelog extraction
-  - Multi-artifact publishing: GitHub releases, NPM package, Docker images
-  - Interactive release preparation tool (`npm run prepare:release`)
-  - Comprehensive release testing tool (`npm run test:release-automation`)
-  - Full documentation in `docs/AUTOMATED_RELEASES.md`
-  - Zero-touch releases: version bump → automatic everything
-
-### Security
-- **CI/CD Security Enhancements**:
-  - Replaced deprecated `actions/create-release@v1` with secure `gh` CLI
-  - Fixed git checkout vulnerability using safe `git show` commands
-  - Fixed command injection risk using proper argument arrays
-  - Added concurrency control to prevent simultaneous releases
-  - Added disk space checks before resource-intensive operations
-  - Implemented confirmation gates for destructive operations
-
-### Changed
-- **Dockerfile Consolidation**: Removed redundant `Dockerfile.n8n` in favor of single optimized `Dockerfile`
-  - n8n packages are not required at runtime for N8N_MODE functionality
-  - Standard image works perfectly with `N8N_MODE=true` environment variable
-  - Reduces build complexity and maintenance overhead
-  - Image size reduced by 500MB+ (no unnecessary n8n packages)
-  - Build time improved from 8+ minutes to 1-2 minutes
-
-### Added (CI/CD Features)
-- **Developer Tools**:
-  - `scripts/prepare-release.js`: Interactive guided release tool
-  - `scripts/test-release-automation.js`: Validates entire release setup
-  - `scripts/extract-changelog.js`: Modular changelog extraction
-- **Release Automation Features**:
-  - NPM publishing with 3-retry mechanism for network resilience
-  - Multi-platform Docker builds (amd64, arm64)
-  - Semantic version validation and prerelease detection
-  - Automatic documentation badge updates
-  - Runtime-optimized NPM package (8 deps vs 50+, ~50MB vs 1GB+)
-
-### Fixed
-- Fixed missing `axios` dependency in `package.runtime.json` causing Docker build failures
-
-## [2.9.1] - 2025-08-02
-
-### Fixed
-- **Fixed Collection Validation**: Fixed critical issue where AI agents created invalid fixedCollection structures causing "propertyValues[itemName] is not iterable" error (fixes #90)
-  - Created generic `FixedCollectionValidator` utility class that handles 12 different node types
-  - Validates and auto-fixes common AI-generated patterns for Switch, If, Filter nodes
-  - Extended support to Summarize, Compare Datasets, Sort, Aggregate, Set, HTML, HTTP Request, and Airtable nodes
-  - Added comprehensive test coverage with 19 tests for all affected node types
-  - Provides clear error messages and automatic structure corrections
-- **TypeScript Type Safety**: Improved type safety in fixed collection validator
-  - Replaced all `any` types with proper TypeScript types (`NodeConfig`, `NodeConfigValue`)
-  - Added type guards for safe property access
-  - Fixed potential memory leak in `getAllPatterns` by creating deep copies
-  - Added circular reference protection using `WeakSet` in structure traversal
-- **Node Type Normalization**: Fixed inconsistent node type casing
-  - Normalized `compareDatasets` to `comparedatasets` and `httpRequest` to `httprequest`
-  - Ensures consistent node type handling across all validation tools
-  - Maintains backward compatibility with existing workflows
-
-### Enhanced
-- **Code Review Improvements**: Addressed all code review feedback
-  - Made output keys deterministic by removing `Math.random()` usage
-  - Improved error handling with comprehensive null/undefined/array checks
-  - Enhanced memory safety with proper object cloning
-  - Added protection against circular references in configuration objects
-
-### Testing
-- **Comprehensive Test Coverage**: Added extensive tests for fixedCollection validation
-  - 19 tests covering all 12 affected node types
-  - Tests for edge cases including empty configs, non-object values, and circular references
-  - Real-world AI agent pattern tests based on actual ChatGPT/Claude generated configs
-  - Version compatibility tests across all validation profiles
-  - TypeScript compilation tests ensuring type safety
-
-## [2.9.0] - 2025-08-01
-
-### Added
-- **n8n Integration with MCP Client Tool Support**: Complete n8n integration enabling n8n-mcp to run as MCP server within n8n workflows
-  - Full compatibility with n8n's MCP Client Tool node
-  - Dedicated n8n mode (`N8N_MODE=true`) for optimized operation
-  - Workflow examples and n8n-friendly tool descriptions
-  - Quick deployment script (`deploy/quick-deploy-n8n.sh`) for easy setup
-  - Docker configuration specifically for n8n deployment (`Dockerfile.n8n`, `docker-compose.n8n.yml`)
-  - Test scripts for n8n integration (`test-n8n-integration.sh`, `test-n8n-mode.sh`)
-- **n8n Deployment Documentation**: Comprehensive guide for deploying n8n-MCP with n8n (`docs/N8N_DEPLOYMENT.md`)
-  - Local testing instructions using `/scripts/test-n8n-mode.sh`
-  - Production deployment with Docker Compose
-  - Cloud deployment guide for Hetzner, AWS, and other providers
-  - n8n MCP Client Tool setup and configuration
-  - Troubleshooting section with common issues and solutions
-- **Protocol Version Negotiation**: Intelligent client detection for n8n compatibility
-  - Automatically detects n8n clients and uses protocol version 2024-11-05
-  - Standard MCP clients get the latest version (2025-03-26)
-  - Improves compatibility with n8n's MCP Client Tool node
-  - Comprehensive protocol negotiation test suite
-- **Comprehensive Parameter Validation**: Enhanced validation for all MCP tools
-  - Clear, user-friendly error messages for invalid parameters
-  - Numeric parameter conversion and edge case handling
-  - 52 new parameter validation tests
-  - Consistent error format across all tools
-- **Session Management**: Improved session handling with comprehensive test coverage
-  - Fixed memory leak potential with async cleanup
-  - Better connection close handling
-  - Enhanced session management tests
-- **Dynamic README Version Badge**: Made version badge update automatically from package.json
-  - Added `update-readme-version.js` script
-  - Enhanced `sync-runtime-version.js` to update README badges
-  - Version badge now stays in sync during publish workflow
-
-### Fixed
-- **Docker Build Optimization**: Fixed Dockerfile.n8n using wrong dependencies
-  - Now uses `package.runtime.json` instead of full `package.json`
-  - Reduces build time from 13+ minutes to 1-2 minutes
-  - Fixes ARM64 build failures due to network timeouts
-  - Reduces image size from ~1.5GB to ~280MB
-- **CI Test Failures**: Resolved Docker entrypoint permission issues
-  - Updated tests to accept dynamic UID range (10000-59999)
-  - Enhanced lock file creation with better error recovery
-  - Fixed TypeScript lint errors in test files
-  - Fixed flaky performance tests with deterministic versions
-- **Schema Validation Issues**: Fixed n8n nested output format compatibility
-  - Added validation for n8n's nested output workaround
-  - Fixed schema validation errors with n8n MCP Client Tool
-  - Enhanced error sanitization for production environments
-
-### Changed
-- **Memory Management**: Improved session cleanup to prevent memory leaks
-- **Error Handling**: Enhanced error sanitization for production environments
-- **Docker Security**: Using unpredictable UIDs/GIDs (10000-59999 range) for better security
-- **CI/CD Configuration**: Made codecov patch coverage informational to prevent CI failures on infrastructure code
-- **Test Scripts**: Enhanced with Docker auto-installation and better user experience
-  - Added colored output and progress indicators
-  - Automatic Docker installation for multiple operating systems
-  - n8n API key flow for management tools
-
-### Security
-- **Enhanced Docker Security**: Dynamic UID/GID generation for containers
-- **Error Sanitization**: Improved error messages to prevent information leakage
-- **Permission Handling**: Better permission management for mounted volumes
-- **Input Validation**: Comprehensive parameter validation prevents injection attacks
-
-## [2.8.3] - 2025-07-31
-
-### Fixed
-- **Docker User Switching**: Fixed critical issue where user switching was completely broken in Alpine Linux containers
-  - Added `su-exec` package for proper privilege dropping in Alpine containers
-  - Fixed broken shell command in entrypoint that used invalid `exec $*` syntax
-  - Fixed non-existent `printf %q` command in Alpine's BusyBox shell
-  - Rewrote user switching logic to properly exec processes with nodejs user
-  - Fixed race condition in database initialization by ensuring lock directory exists
-- **Docker Integration Tests**: Fixed failing tests due to Alpine Linux ps command behavior
-  - Alpine's BusyBox ps shows numeric UIDs instead of usernames for non-system users
-  - Tests now accept multiple possible values: "nodejs", "1001", or "1" (truncated)
-  - Added proper process user verification instead of relying on docker exec output
-  - Added demonstration test showing docker exec vs main process user context
-
-### Security
-- **Command Injection Prevention**: Added comprehensive input validation in n8n-mcp wrapper
-  - Whitelist-based argument validation to prevent command injection
-  - Only allows safe arguments: --port, --host, --verbose, --quiet, --help, --version
-  - Rejects any arguments containing shell metacharacters or suspicious content
-- **Database Initialization**: Added proper file locking to prevent race conditions
-  - Uses flock for exclusive database initialization
-  - Prevents multiple containers from corrupting database during simultaneous startup
-
-### Testing
-- **Docker Test Reliability**: Comprehensive fixes for CI environment compatibility
-  - Added Docker image build step in test setup
-  - Fixed environment variable visibility tests to check actual process environment
-  - Fixed user switching tests to check real process user instead of docker exec context
-  - All 18 Docker integration tests now pass reliably in CI
-
-### Changed
-- **Docker Base Image**: Updated su-exec installation in Dockerfile for proper user switching
-- **Error Handling**: Improved error messages and logging in Docker entrypoint script
-
-## [2.8.2] - 2025-07-31
-
-### Added
-- **Docker Configuration File Support**: Full support for JSON config files in Docker containers (fixes #105)
-  - Parse JSON configuration files and safely export as environment variables
-  - Support for `/app/config.json` mounting in Docker containers
-  - Secure shell quoting to prevent command injection vulnerabilities
-  - Dangerous environment variable blocking (PATH, LD_PRELOAD, etc.)
-  - Key sanitization for invalid environment variable names
-  - Support for all JSON data types with proper edge case handling
-
-### Fixed
-- **Docker Server Mode**: Fixed Docker image failing to start in server mode
-  - Added `n8n-mcp serve` command support in Docker entrypoint
-  - Properly set HTTP mode when `serve` command is used
-  - Fixed missing n8n-mcp binary in Docker image
-
-### Security
-- **Command Injection Prevention**: Comprehensive security hardening for config parsing
-  - Implemented POSIX-compliant shell quoting without using eval
-  - Blocked dangerous environment variables that could affect system security
-  - Added protection against shell metacharacters in configuration values
-  - Sanitized configuration keys to prevent invalid shell variable names
-
-### Testing
-- **Docker Configuration Tests**: Added 53 comprehensive tests for Docker config support
-  - Unit tests for config parsing, security, and edge cases
-  - Integration tests for Docker entrypoint behavior
-  - Tests for serve command transformation
-  - Security-focused tests for injection prevention
-
-### Documentation
-- Updated Docker documentation with config file mounting examples
-- Added troubleshooting guide for Docker configuration issues
-
-## [2.8.0] - 2025-07-30
-
-### Added
-- **Enhanced Test Suite**: Expanded test coverage from 1,182 to 1,356 tests
-  - **Unit Tests**: Increased from 933 to 1,107 tests across 44 files (was 30)
-  - Added comprehensive edge case testing for all validators
-  - Split large test files for better organization and maintainability
-  - Added test documentation for common patterns and edge cases
-  - Improved test factory patterns for better test data generation
-
-### Fixed
-- **All Test Failures**: Achieved 100% test pass rate (was 99.5%)
-  - Fixed logger tests by properly setting DEBUG environment variable
-  - Fixed MSW configuration tests with proper environment restoration
-  - Fixed workflow validator tests by adding proper connections between nodes
-  - Fixed TypeScript compilation errors with explicit type annotations
-  - Fixed ValidationResult mocks to include all required properties
-  - Fixed environment variable handling in tests for better isolation
-
-### Enhanced
-- **Test Organization**: Restructured test files for better maintainability
-  - Split config-validator tests into 4 focused files: basic, edge-cases, node-specific, security
-  - Added dedicated edge case test files for all validators
-  - Improved test naming convention to "should X when Y" pattern
-  - Better test isolation with proper setup/teardown
-
-### Documentation
-- **Test Documentation**: Added comprehensive test guides
-  - Created test documentation files for common patterns
-  - Updated test counts in README.md to reflect new test suite
-  - Added edge case testing guidelines
-
-### CI/CD
-- **GitHub Actions**: Fixed permission issues
-  - Added proper permissions for test, benchmark-pr, and publish workflows
-  - Fixed status write permissions for benchmark comparisons
-  - Note: Full permissions will take effect after merge to main branch
-
-## [2.7.23] - 2025-07-30
-
-### Added
-- **Comprehensive Testing Infrastructure**: Implemented complete test suite with 1,182 tests
-  - **933 Unit Tests** across 30 files covering all services, parsers, database, and MCP layers
-  - **249 Integration Tests** across 14 files for MCP protocol, database operations, and error handling
-  - **Test Framework**: Vitest with TypeScript, coverage reporting, parallel execution
-  - **Mock Strategy**: MSW for API mocking, database mocks, MCP SDK test utilities
-  - **CI/CD**: GitHub Actions workflow with automated testing on all PRs
-  - **Test Coverage**: Infrastructure in place with lcov, html, and Codecov integration
-  - **Performance Testing**: Environment-aware thresholds (CI vs local)
-  - **Database Isolation**: Each test gets its own database for parallel execution
-
-### Fixed
-- **CI Test Failures**: Resolved all 115 initially failing integration tests
-  - Fixed MCP response structure: `response.content[0].text` not `response[0].text`
-  - Fixed `process.exit(0)` in test setup causing Vitest failures
-  - Fixed database isolation issues for parallel test execution
-  - Fixed environment-aware performance thresholds
-  - Fixed MSW setup isolation preventing interference with unit tests
-  - Fixed empty database handling in CI environment
-  - Fixed TypeScript lint errors and strict mode compliance
-
-### Enhanced
-- **Test Architecture**: Complete rewrite for production readiness
-  - Proper test isolation with no shared state
-  - Comprehensive custom assertions for MCP responses
-  - Test data generators and builders for complex scenarios
-  - Environment configuration for test modes
-  - VSCode integration for debugging
-  - Meaningful test organization with AAA pattern
-
-### Documentation
-- **Testing Documentation**: Complete overhaul to reflect actual implementation
-  - `docs/testing-architecture.md`: Comprehensive testing guide with real examples
-  - Documented all 1,182 tests with distribution by component
-  - Added lessons learned and common issues/solutions
-  - Updated README with accurate test statistics and badges
-
-### Maintenance
-- **Cleanup**: Removed 53 development artifacts and test coordination files
-  - Deleted temporary agent briefings and coordination documents
-  - Updated .gitignore to prevent future accumulation
-  - Cleaned up all `FIX_*.md` and `AGENT_*.md` files
-
-## [2.7.22] - 2025-07-28
-
-### Security
-- **Docker base images**: Updated from Node.js 20 Alpine to Node.js 22 LTS Alpine
-  - Addresses known vulnerabilities in older Alpine images
-  - Provides better long-term support with Node.js 22 LTS (supported until April 2027)
-  - All Dockerfiles updated: `Dockerfile`, `Dockerfile.railway`, `Dockerfile.test`
-  - Docker Compose extractor service updated to use Node.js 22
-  - Documentation updated to reflect new base image version
-
-### Compatibility
-- Tested and verified compatibility with Node.js 22 LTS
-- All dependencies work correctly with the new Node.js version
-- Docker builds complete successfully with improved security posture
-
-## [2.7.21] - 2025-07-23
-
-### Updated
-- **n8n Dependencies**: Updated to latest versions for compatibility and new features
-  - n8n: 1.102.4 → 1.103.2
-  - n8n-core: 1.101.2 → 1.102.1
-  - n8n-workflow: 1.99.1 → 1.100.0
-  - @n8n/n8n-nodes-langchain: 1.101.2 → 1.102.1
-- **Node Database**: Rebuilt with 532 nodes from updated n8n packages
-- All validation tests passing with updated dependencies
-
-## [2.7.20] - 2025-07-18
-
-### Fixed
-- **Docker container cleanup on session end** (Issue #66)
-  - Fixed containers not responding to termination signals when Claude Desktop sessions end
-  - Added proper SIGTERM/SIGINT signal handlers to stdio-wrapper.ts
-  - Removed problematic trap commands from docker-entrypoint.sh
-  - Added STOPSIGNAL directive to Dockerfile for explicit signal handling
-  - Implemented graceful shutdown in MCP server with database cleanup
-  - Added stdin close detection for proper cleanup when Claude Desktop closes the pipe
-  - Containers now properly exit with the `--rm` flag, preventing accumulation
-  - Recommended using `--init` flag in Docker run command for best signal handling
-
-### Documentation
-- Updated README with container lifecycle management best practices
-- Added `--init` flag to all Docker configuration examples
-- Added troubleshooting section for container accumulation issues
-
-## [2.7.19] - 2025-07-18
-
-### Fixed
-- **Enhanced node type format normalization** (Issue #74)
-  - Fixed issue where `n8n-nodes-langchain.chattrigger` (incorrect format) was not being normalized
-  - Added support for `n8n-nodes-langchain.*` → `nodes-langchain.*` normalization (without @n8n/ prefix)
-  - Implemented case-insensitive node name matching (e.g., `chattrigger` → `chatTrigger`)
-  - Added smart camelCase detection for common patterns (trigger, request, sheets, etc.)
-  - Fixed `get_node_documentation` tool to use same normalization logic as other tools
-  - All MCP tools now consistently handle various format variations:
-    - `nodes-langchain.chatTrigger` (correct format)
-    - `n8n-nodes-langchain.chatTrigger` (package format)
-    - `n8n-nodes-langchain.chattrigger` (package + wrong case)
-    - `nodes-langchain.chattrigger` (wrong case only)
-    - `@n8n/n8n-nodes-langchain.chatTrigger` (full npm format)
-  - Updated all 7 node lookup locations to use normalized types for alternatives generation
-  - Enhanced `getNodeTypeAlternatives()` to normalize all generated alternatives
-
-## [2.7.18] - 2025-07-18
-
-### Fixed
-- **Node type prefix normalization for AI agents** (Issue #71)
-  - AI agents can now use node types directly from n8n workflow exports without manual conversion
-  - Added automatic normalization: `n8n-nodes-base.httpRequest` → `nodes-base.httpRequest`
-  - Added automatic normalization: `@n8n/n8n-nodes-langchain.agent` → `nodes-langchain.agent`
-  - Fixed 9 MCP tools that were failing with full package names:
-    - `get_node_info`, `get_node_essentials`, `get_node_as_tool_info`
-    - `search_node_properties`, `validate_node_minimal`, `validate_node_config`
-    - `get_property_dependencies`, `search_nodes`, `get_node_documentation`
-  - Maintains backward compatibility - existing short prefixes continue to work
-  - Created centralized `normalizeNodeType` utility for consistent handling across all tools
-- **Health check endpoint** - Fixed incorrect `/health` endpoint usage
-  - Now correctly uses `/healthz` endpoint which is available on all n8n instances
-  - Improved error handling with proper fallback to workflow list endpoint
-  - Fixed axios import for healthz endpoint access
-- **n8n_list_workflows pagination clarity** (Issue #54)
-  - Changed misleading `total` field to `returned` to clarify it's the count of items in current page
-  - Added `hasMore` boolean flag for clear pagination indication
-  - Added `_note` field with guidance when more data is available ("More workflows available. Use cursor to get next page.")
-  - Applied same improvements to `n8n_list_executions` for consistency
-  - AI agents now correctly understand they need to use pagination instead of assuming limited total workflows
-
-### Added
-- **Node type utilities** in `src/utils/node-utils.ts`
-  - `normalizeNodeType()` - Converts full package names to database format
-  - `getNodeTypeAlternatives()` - Provides fallback options for edge cases
-  - `getWorkflowNodeType()` - Constructs proper n8n workflow format from database values
-- **workflowNodeType field** in all MCP tool responses that return node information
-  - AI agents now receive both `nodeType` (internal format) and `workflowNodeType` (n8n format)
-  - Example: `nodeType: "nodes-base.webhook"`, `workflowNodeType: "n8n-nodes-base.webhook"`
-  - Prevents confusion where AI agents would search nodes and use wrong format in workflows
-  - Added to: `search_nodes`, `get_node_info`, `get_node_essentials`, `get_node_as_tool_info`, `validate_node_operation`
-- **Version information in health check**
-  - `n8n_health_check` now returns MCP version and supported n8n version
-  - Added `mcpVersion`, `supportedN8nVersion`, and `versionNote` fields
-  - Includes instructions for AI agents to inform users about version compatibility
-  - Note: n8n API currently doesn't expose instance version, so manual verification is required
-
-### Performance
-- **n8n_list_workflows response size optimization**
-  - Tool now returns only minimal metadata (id, name, active, dates, tags, nodeCount) instead of full workflow structure
-  - Reduced response size by ~95% - from potentially thousands of tokens per workflow to ~10 tokens
-  - Eliminated token limit errors when listing workflows with many nodes
-  - Updated tool description to clarify it returns "minimal metadata only"
-  - Users should use `n8n_get_workflow` to fetch full workflow details when needed
-
-## [2.7.17] - 2025-07-17
-
-### Fixed
-- **Removed faulty auto-generated examples from MCP tools** (Issue #60)
-  - Removed examples from `get_node_essentials` responses that were misleading AI agents
-  - Removed examples from `validate_node_operation` when validation errors occur
-  - Examples were showing incorrect configurations (e.g., Slack showing "channel" property instead of required "select" property)
-  - Tools now focus on validation errors and fix suggestions instead of potentially incorrect examples
-  - Preserved helpful format hints in `get_node_for_task` (these show input formats like "#general" or URL examples, not node configurations)
-  - This change reduces confusion and helps AI agents build correct workflows on the first attempt
-
-### Changed
-- Updated tool documentation to reflect removal of auto-generated examples
-- `get_node_essentials` now points users to `validate_node_operation` for working configurations
-- Enhanced validation error messages to be more helpful without relying on examples
-
-## [2.7.16] - 2025-07-17
-
-### Added
-- **Comprehensive MCP tools documentation** (Issue #60)
-  - Documented 30 previously undocumented MCP tools
-  - Added complete parameter descriptions, examples, and best practices
-  - Implemented modular documentation system with per-tool files
-  - Documentation optimized for AI agent consumption (utilitarian approach)
-  - Added documentation for all n8n management tools (n8n_*)
-  - Added documentation for workflow validation tools
-  - Added documentation for template management tools
-  - Improved `tools_documentation()` to serve as central documentation hub
-
-### Enhanced
-- **Tool documentation system** completely rewritten for AI optimization
-  - Each tool now has its own documentation module
-  - Consistent structure: description, parameters, examples, tips, common errors
-  - AI-friendly formatting with clear sections and examples
-  - Reduced redundancy while maintaining completeness
-
-## [2.7.15] - 2025-07-15
-
-### Fixed
-- **HTTP Server URL Handling**: Fixed hardcoded localhost URLs in HTTP server output (Issue #41, #42)
-  - Added intelligent URL detection that considers BASE_URL, PUBLIC_URL, and proxy headers
-  - Server now displays correct public URLs when deployed behind reverse proxies
-  - Added support for X-Forwarded-Proto and X-Forwarded-Host headers when TRUST_PROXY is enabled
-  - Fixed port display logic to hide standard ports (80/443) in URLs
-  - Added new GET endpoints (/, /mcp) for better API discovery
-
-### Security
-- **Host Header Injection Prevention**: Added hostname validation to prevent malicious proxy headers
-  - Only accepts valid hostnames (alphanumeric, dots, hyphens, optional port)
-  - Rejects hostnames with paths, usernames, or special characters
-  - Falls back to safe defaults when invalid headers are detected
-- **URL Scheme Validation**: Restricted URL schemes to http/https only
-  - Blocks dangerous schemes like javascript:, file://, data:
-  - Validates all configured URLs (BASE_URL, PUBLIC_URL)
-- **Information Disclosure**: Removed sensitive environment data from API responses
-  - Root endpoint no longer exposes internal configuration
-  - Only shows essential API information
-
-### Added
-- **URL Detection Utility**: New `url-detector.ts` module for intelligent URL detection
-  - Prioritizes explicit configuration (BASE_URL/PUBLIC_URL)
-  - Falls back to proxy headers when TRUST_PROXY is enabled
-  - Uses host/port configuration as final fallback
-  - Includes comprehensive security validations
-- **Test Scripts**: Added test scripts for URL configuration and security validation
-  - `test-url-configuration.ts`: Tests various URL detection scenarios
-  - `test-security.ts`: Validates security fixes for malicious headers
-
-### Changed
-- **Consistent Versioning**: Fixed version inconsistency between server implementations
-  - Both http-server.ts and http-server-single-session.ts now use PROJECT_VERSION
-  - Removed hardcoded version strings
-- **HTTP Bridge**: Updated to use HOST/PORT environment variables for default URL construction
-- **Documentation**: Updated HTTP deployment guide with URL configuration section
-
-## [2.7.14] - 2025-07-15
-
-### Fixed
-- **Partial Update Tool**: Fixed validation/execution discrepancy that caused "settings must NOT have additional properties" error (Issue #45)
-  - Removed logic in `cleanWorkflowForUpdate` that was incorrectly adding default settings to workflows
-  - The function now only removes read-only fields without adding any new properties
-  - This fixes the issue where partial updates would pass validation but fail during execution
-  - Added comprehensive test coverage in `test-issue-45-fix.ts`
-
-## [2.7.13] - 2025-07-11
-
-### Fixed
-- **npx Execution**: Fixed WASM file resolution for sql.js when running via `npx n8n-mcp` (Issue #31)
-  - Enhanced WASM file locator to try multiple path resolution strategies
-  - Added `require.resolve()` for reliable package location in npm environments
-  - Made better-sqlite3 an optional dependency to prevent installation failures
-  - Improved error messages when sql.js fails to load
-  - The package now works correctly with `npx` without any manual configuration
-
-### Changed
-- **Database Adapter**: Improved path resolution for both local development and npm package contexts
-  - Supports various npm installation scenarios (global, local, npx cache)
-  - Better fallback handling for sql.js WebAssembly file loading
-
-## [2.7.12] - 2025-07-10
-
-### Updated
-- **n8n Dependencies**: Updated to latest versions for compatibility and new features
-  - n8n: 1.100.1 → 1.101.1
-  - n8n-core: 1.99.0 → 1.100.0
-  - n8n-workflow: 1.97.0 → 1.98.0
-  - @n8n/n8n-nodes-langchain: 1.99.0 → 1.100.1
-- **Node Database**: Rebuilt with 528 nodes from updated n8n packages
-- All validation tests passing with updated dependencies
-
-## [2.7.11] - 2025-07-10
-
-### Enhanced
-- **Token Efficiency**: Significantly reduced MCP tool description lengths for better AI agent performance
-  - Documentation tools: Average 129 chars (down from ~250-450)
-  - Management tools: Average 93 chars (down from ~200-400)
-  - Overall token reduction: ~65-70%
-  - Moved detailed documentation to `tools_documentation()` system
-  - Only 2 tools exceed 200 chars (list_nodes: 204, n8n_update_partial_workflow: 284)
-  - Preserved all essential information while removing redundancy
-
-### Fixed
-- **search_nodes Tool**: Major improvements to search functionality for AI agents
-  - Primary nodes (webhook, httpRequest) now appear first in search results instead of being buried
-  - Fixed issue where searching "webhook" returned specialized triggers instead of the main Webhook node
-  - Fixed issue where searching "http call" didn't prioritize HTTP Request node
-  - Fixed FUZZY mode returning no results for typos like "slak" (lowered threshold from 300 to 200)
-  - Removed unnecessary searchInfo messages that appeared on every search
-  - Fixed HTTP node type comparison case sensitivity issue
-  - Implemented relevance-based ranking with special boosting for primary nodes
-- **search_templates FTS5 Error**: Fixed "no such module: fts5" error in environments without FTS5 support (fixes Claude Desktop issue)
-  - Made FTS5 completely optional - detects support at runtime
-  - Removed FTS5 from required schema to prevent initialization failures
-  - Automatically falls back to LIKE search when FTS5 is unavailable
-  - FTS5 tables and triggers created conditionally only if supported
-  - Template search now works in ALL SQLite environments
-
-### Added
-- **FTS5 Full-Text Search**: Added SQLite FTS5 support for faster and more intelligent node searching
-  - Automatic fallback to LIKE queries if FTS5 is unavailable
-  - Supports advanced search modes: OR (default), AND (all terms required), FUZZY (typo-tolerant)
-  - Significantly improves search performance for large databases
-  - FUZZY mode now uses edit distance (Levenshtein) for better typo tolerance
-- **FTS5 Detection**: Added runtime detection of FTS5 support
-  - `checkFTS5Support()` method in database adapters
-  - Conditional initialization of FTS5 features
-  - Graceful degradation when FTS5 not available
-
-## [Unreleased]
-
-### Fixed
-- **Code Node Documentation**: Corrected information about `$helpers` object and `getWorkflowStaticData` function
-  - `$getWorkflowStaticData()` is a standalone function, NOT `$helpers.getWorkflowStaticData()`
-  - Updated Code node guide to clarify which functions are standalone vs methods on $helpers
-  - Added validation warning when using incorrect `$helpers.getWorkflowStaticData` syntax
-  - Based on n8n community feedback and GitHub issues showing this is a common confusion point
-
-### Added
-- **Expression vs Code Node Clarification**: Added comprehensive documentation about differences between expression and Code node contexts
-  - New section "IMPORTANT: Code Node vs Expression Context" explaining key differences
-  - Lists expression-only functions not available in Code nodes ($now(), $today(), Tournament template functions)
-  - Clarifies different syntax: $('Node Name') vs $node['Node Name']
-  - Documents reversed JMESPath parameter order between contexts
-  - Added "Expression Functions NOT in Code Nodes" section with alternatives
-- **Enhanced Code Node Validation**: Added new validation checks for common expression/Code node confusion
-  - Detects expression syntax {{...}} in Code nodes with clear error message
-  - Warns about using $node[] syntax instead of $() in Code nodes
-  - Identifies expression-only functions with helpful alternatives
-  - Checks for wrong JMESPath parameter order
-  - Test script `test-expression-code-validation.ts` to verify validation works correctly
-
-## [2.7.11] - 2025-07-09
-
-### Fixed
-- **Issue #26**: Fixed critical issue where AI agents were placing error handling properties inside `parameters` instead of at node level
-  - Root cause: AI agents were confused by examples showing `parameters.path` updates and assumed all properties followed the same pattern
-  - Error handling properties (`onError`, `retryOnFail`, `maxTries`, `waitBetweenTries`, `alwaysOutputData`) must be placed at the NODE level
-  - Other node-level properties (`executeOnce`, `disabled`, `notes`, `notesInFlow`, `credentials`) were previously undocumented for AI agents
-  - Updated `n8n_create_workflow` and `n8n_update_partial_workflow` documentation with explicit examples and warnings
-  - Verified fix with workflows tGyHrsBNWtaK0inQ, usVP2XRXhI35m3Ts, and swuogdCCmNY7jj71
-
-### Added
-- **Comprehensive Node-Level Properties Reference** in tools documentation (`tools_documentation()`)
-  - Documents ALL available node-level properties with explanations
-  - Shows correct placement and usage for each property
-  - Provides complete example node configuration
-  - Accessible via `tools_documentation({depth: "full"})` for AI agents
-- **Enhanced Workflow Validation** for additional node-level properties
-  - Now validates `executeOnce`, `disabled`, `notes`, `notesInFlow` types
-  - Checks for misplacement of ALL node-level properties (expanded from 6 to 11)
-  - Provides clear error messages with correct examples when properties are misplaced
-  - Shows specific fix with example node structure
-- **Test Script** `test-node-level-properties.ts` demonstrating correct usage
-  - Shows all node-level properties in proper configuration
-  - Demonstrates common mistakes to avoid
-  - Validates workflow configurations
-- **Comprehensive Code Node Documentation** in tools_documentation
-  - New `code_node_guide` topic with complete reference for JavaScript and Python
-  - Covers all built-in variables: $input, $json, $node, $workflow, $execution, $prevNode
-  - Documents helper functions: DateTime (Luxon), JMESPath, $helpers methods
-  - Includes return format requirements with correct/incorrect examples
-  - Security considerations and banned operations
-  - Common patterns: data transformation, filtering, aggregation, error handling
-  - Code node as AI tool examples
-  - Performance best practices and debugging tips
-- **Enhanced Code Node Validation** with n8n-specific patterns
-  - Validates return statement presence and format
-  - Checks for array of objects with json property
-  - Detects common mistakes (returning primitives, missing array wrapper)
-  - Validates n8n variable usage ($input, items, $json context)
-  - Security checks (eval, exec, require, file system access)
-  - Language-specific validation for JavaScript and Python
-  - Mode-specific warnings ($json in wrong mode)
-  - Async/await pattern validation
-  - External library detection with helpful alternatives
-- **Expanded Code Node Examples** in ExampleGenerator
-  - Data transformation, aggregation, and filtering examples
-  - API integration with error handling
-  - Python data processing example
-  - Code node as AI tool pattern
-  - CSV to JSON transformation
-  - All examples include proper return format
-- **New Code Node Task Templates**
-  - `custom_ai_tool`: Create custom tools for AI agents
-  - `aggregate_data`: Summary statistics from multiple items
-  - `batch_process_with_api`: Process items in batches with rate limiting
-  - `error_safe_transform`: Robust data transformation with validation
-  - `async_data_processing`: Concurrent processing with limits
-  - `python_data_analysis`: Statistical analysis using Python
-  - All templates include comprehensive error handling
-- **Fixed Misleading Documentation** based on real-world testing:
-  - **Crypto Module**: Clarified that `require('crypto')` IS available despite editor warnings
-  - **Helper Functions**: Fixed documentation showing `$getWorkflowStaticData()` is standalone, not on $helpers
-  - **JMESPath**: Corrected syntax from `jmespath.search()` to `$jmespath()`
-  - **Node Access**: Fixed from `$node['Node Name']` to `$('Node Name')`
-  - **Python**: Documented `item.json.to_py()` for JsProxy conversion
-  - Added comprehensive "Available Functions and Libraries" section
-  - Created security examples showing proper crypto usage
-  - **JMESPath Numeric Literals**: Added critical documentation about n8n-specific requirement for backticks around numbers in filters
-    - Example: `[?age >= \`18\`]` not `[?age >= 18]`
-    - Added validation to detect and warn about missing backticks
-    - Based on Claude Desktop feedback from workflow testing
-  - **Webhook Data Structure**: Fixed common webhook data access gotcha
-    - Webhook payload is at `items[0].json.body`, NOT `items[0].json` 
-    - Added dedicated "Webhook Data Access" section in Code node documentation
-    - Created webhook processing example showing correct data access
-    - Added validation to detect incorrect webhook data access patterns
-    - New task template `process_webhook_data` with complete example
-
-### Enhanced
-- **MCP Tool Documentation** significantly improved:
-  - `n8n_create_workflow` now includes complete node example with all properties
-  - `n8n_update_partial_workflow` shows difference between node-level vs parameter updates
-  - Added "CRITICAL" warnings about property placement
-  - Updated best practices and common pitfalls sections
-- **Workflow Validator** improvements:
-  - Expanded property checking from 6 to 11 node-level properties
-  - Better error messages showing complete correct structure
-  - Type validation for all node-level boolean and string properties
-- **Code Node Validation** enhanced with new checks:
-  - Detects incorrect `$helpers.getWorkflowStaticData()` usage
-  - Warns about `$helpers` usage without availability check
-  - Validates crypto usage with proper require statement
-  - All based on common errors found in production workflows
-- **Type Definitions** updated:
-  - Added `notesInFlow` to WorkflowNode interface in workflow-validator.ts
-  - Fixed credentials type from `Record<string, string>` to `Record<string, unknown>` in n8n-api.ts
-- **NodeSpecificValidators** now includes comprehensive Code node validation
-  - Language-specific syntax checks
-  - Return format validation with detailed error messages
-  - n8n variable usage validation
-  - Security pattern detection
-  - Error handling recommendations
-  - Mode-specific suggestions
-- **Config Validator** improved Code node validation
-  - Better return statement detection
-  - Enhanced syntax checking for both JavaScript and Python
-  - More helpful error messages with examples
-  - Detection of common n8n Code node mistakes
-- **Fixed Documentation Inaccuracies** based on user testing and n8n official docs:
-  - JMESPath: Corrected syntax to `$jmespath()` instead of `jmespath.search()`
-  - Node Access: Fixed to show `$('Node Name')` syntax, not `$node`
-  - Python: Documented `_input.all()` and `item.json.to_py()` for JsProxy conversion
-  - Python: Added underscore prefix documentation for all built-in variables
-  - Validation: Skip property visibility warnings for Code nodes to reduce false positives
-
-## [2.7.10] - 2025-07-09
-
-### Documentation Update
-- Added comprehensive documentation on how to update error handling properties using `n8n_update_partial_workflow`
-- Error handling properties can be updated at the node level using the workflow diff engine:
-  - `continueOnFail`: boolean - Whether to continue workflow on node failure
-  - `onError`: 'continueRegularOutput' | 'continueErrorOutput' | 'stopWorkflow' - Error handling strategy
-  - `retryOnFail`: boolean - Whether to retry on failure
-  - `maxTries`: number - Maximum retry attempts
-  - `waitBetweenTries`: number - Milliseconds to wait between retries
-  - `alwaysOutputData`: boolean - Always output data even on error
-- Added test script demonstrating error handling property updates
-- Updated WorkflowNode type to include `onError` property in n8n-api types
-- Workflow diff engine now properly handles all error handling properties
-=======
 ## [2.8.0] - 2025-07-08
 
 ### Added
@@ -863,7 +31,6 @@
 - Updated README with SSE mode instructions
 - Added SSE testing and deployment documentation
 - n8n configuration examples for MCP Server Trigger
->>>>>>> 54e09c96
 
 ## [2.7.10] - 2025-07-07
 
