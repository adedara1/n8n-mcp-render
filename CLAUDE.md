--- conflicted
+++ resolved
@@ -6,8 +6,6 @@
 
 n8n-mcp is a comprehensive documentation and knowledge server that provides AI assistants with complete access to n8n node information through the Model Context Protocol (MCP). It serves as a bridge between n8n's workflow automation platform and AI models, enabling them to understand and work with n8n nodes effectively.
 
-<<<<<<< HEAD
-=======
 ## ✅ Latest Updates (v2.8.1)
 
 ### Update (v2.8.1) - n8n Compatibility Mode for Strict Schema Validation:
@@ -138,8 +136,6 @@
 - ✅ Full support for @n8n/n8n-nodes-langchain package
 - ✅ Proper VersionedNodeType handling
 - ✅ Fixed documentation mapping issues
-
->>>>>>> 54e09c96
 ### Current Architecture:
 ```
 src/
@@ -239,95 +235,6 @@
 
 ## High-Level Architecture
 
-<<<<<<< HEAD
-### Core Components
-
-1. **MCP Server** (`mcp/server.ts`)
-   - Implements Model Context Protocol for AI assistants
-   - Provides tools for searching, validating, and managing n8n nodes
-   - Supports both stdio (Claude Desktop) and HTTP modes
-
-2. **Database Layer** (`database/`)
-   - SQLite database storing all n8n node information
-   - Universal adapter pattern supporting both better-sqlite3 and sql.js
-   - Full-text search capabilities with FTS5
-
-3. **Node Processing Pipeline**
-   - **Loader** (`loaders/node-loader.ts`): Loads nodes from n8n packages
-   - **Parser** (`parsers/node-parser.ts`): Extracts node metadata and structure
-   - **Property Extractor** (`parsers/property-extractor.ts`): Deep property analysis
-   - **Docs Mapper** (`mappers/docs-mapper.ts`): Maps external documentation
-
-4. **Service Layer** (`services/`)
-   - **Property Filter**: Reduces node properties to AI-friendly essentials
-   - **Config Validator**: Multi-profile validation system
-   - **Expression Validator**: Validates n8n expression syntax
-   - **Workflow Validator**: Complete workflow structure validation
-
-5. **Template System** (`templates/`)
-   - Fetches and stores workflow templates from n8n.io
-   - Provides pre-built workflow examples
-   - Supports template search and validation
-
-### Key Design Patterns
-
-1. **Repository Pattern**: All database operations go through repository classes
-2. **Service Layer**: Business logic separated from data access
-3. **Validation Profiles**: Different validation strictness levels (minimal, runtime, ai-friendly, strict)
-4. **Diff-Based Updates**: Efficient workflow updates using operation diffs
-
-### MCP Tools Architecture
-
-The MCP server exposes tools in several categories:
-
-1. **Discovery Tools**: Finding and exploring nodes
-2. **Configuration Tools**: Getting node details and examples
-3. **Validation Tools**: Validating configurations before deployment
-4. **Workflow Tools**: Complete workflow validation
-5. **Management Tools**: Creating and updating workflows (requires API config)
-
-## Memories and Notes for Development
-
-### Development Workflow Reminders
-- When you make changes to MCP server, you need to ask the user to reload it before you test
-- When the user asks to review issues, you should use GH CLI to get the issue and all the comments
-- When the task can be divided into separated subtasks, you should spawn separate sub-agents to handle them in parallel
-- Use the best sub-agent for the task as per their descriptions
-
-### Testing Best Practices
-- Always run `npm run build` before testing changes
-- Use `npm run dev` to rebuild database after package updates
-- Check coverage with `npm run test:coverage`
-- Integration tests require a clean database state
-
-### Common Pitfalls
-- The MCP server needs to be reloaded in Claude Desktop after changes
-- HTTP mode requires proper CORS and auth token configuration
-- Database rebuilds can take 2-3 minutes due to n8n package size
-- Always validate workflows before deployment to n8n
-
-### Performance Considerations
-- Use `get_node_essentials()` instead of `get_node_info()` for faster responses
-- Batch validation operations when possible
-- The diff-based update system saves 80-90% tokens on workflow updates
-
-### Agent Interaction Guidelines
-- Sub-agents are not allowed to spawn further sub-agents
-- When you use sub-agents, do not allow them to commit and push. That should be done by you
-
-### Development Best Practices
-- Run typecheck and lint after every code change
-
-# important-instruction-reminders
-Do what has been asked; nothing more, nothing less.
-NEVER create files unless they're absolutely necessary for achieving your goal.
-ALWAYS prefer editing an existing file to creating a new one.
-NEVER proactively create documentation files (*.md) or README files. Only create documentation files if explicitly requested by the User.
-- When you make changes to MCP server, you need to ask the user to reload it before you test
-- When the user asks to review issues, you should use GH CLI to get the issue and all the comments
-- When the task can be divided into separated subtasks, you should spawn separate sub-agents to handle them in paralel
-- Use the best sub-agent for the task as per their descriptions
-=======
 The project implements MCP (Model Context Protocol) to expose n8n node documentation, source code, and examples to AI assistants. Key architectural components:
 
 ### Core Services
@@ -828,5 +735,4 @@
 3. Update documentation as needed
 4. Run all tests before submitting PRs
 
-For questions or support, please open an issue on GitHub.
->>>>>>> 54e09c96
+For questions or support, please open an issue on GitHub.